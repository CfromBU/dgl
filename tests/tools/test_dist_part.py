import json
import os
import tempfile

import dgl
import dgl.backend as F

import numpy as np
import pyarrow.parquet as pq
import pytest
import torch
from dgl.data.utils import load_graphs, load_tensors
from dgl.distributed.partition import (
    _etype_tuple_to_str,
    _get_inner_edge_mask,
    _get_inner_node_mask,
    load_partition,
    RESERVED_FIELD_DTYPE,
)

from distpartitioning import array_readwriter
from distpartitioning.utils import generate_read_list
<<<<<<< HEAD
from pytest_utils import create_hetero_chunked_dataset
=======
from pytest_utils import chunk_graph, create_chunked_dataset
from scipy import sparse as spsp
>>>>>>> 88f109f1

from tools.verification_utils import (
    verify_graph_feats,
    verify_partition_data_types,
    verify_partition_formats,
)


def _test_chunk_graph(
    num_chunks,
    data_fmt="numpy",
    edges_fmt="csv",
    vector_rows=False,
    num_chunks_nodes=None,
    num_chunks_edges=None,
    num_chunks_node_data=None,
    num_chunks_edge_data=None,
):
    with tempfile.TemporaryDirectory() as root_dir:
        g = create_hetero_chunked_dataset(
            root_dir,
            num_chunks,
            data_fmt=data_fmt,
            edges_fmt=edges_fmt,
            vector_rows=vector_rows,
            num_chunks_nodes=num_chunks_nodes,
            num_chunks_edges=num_chunks_edges,
            num_chunks_node_data=num_chunks_node_data,
            num_chunks_edge_data=num_chunks_edge_data,
        )

        # check metadata.json
        output_dir = os.path.join(root_dir, "chunked-data")
        json_file = os.path.join(output_dir, "metadata.json")
        assert os.path.isfile(json_file)
        with open(json_file, "rb") as f:
            meta_data = json.load(f)
        assert meta_data["graph_name"] == "mag240m"
        assert len(meta_data["num_nodes_per_chunk"][0]) == num_chunks

        # check edge_index
        output_edge_index_dir = os.path.join(output_dir, "edge_index")
        for c_etype in g.canonical_etypes:
            c_etype_str = _etype_tuple_to_str(c_etype)
            if num_chunks_edges is None:
                n_chunks = num_chunks
            else:
                n_chunks = num_chunks_edges
            for i in range(n_chunks):
                fname = os.path.join(
                    output_edge_index_dir, f"{c_etype_str}{i}.txt"
                )
                assert os.path.isfile(fname)
                if edges_fmt == "csv":
                    with open(fname, "r") as f:
                        header = f.readline()
                        num1, num2 = header.rstrip().split(" ")
                        assert isinstance(int(num1), int)
                        assert isinstance(int(num2), int)
                elif edges_fmt == "parquet":
                    metadata = pq.read_metadata(fname)
                    assert metadata.num_columns == 2
                else:
                    assert False, f"Invalid edges_fmt: {edges_fmt}"

        # check node/edge_data
        suffix = "npy" if data_fmt == "numpy" else "parquet"
        reader_fmt_meta = {"name": data_fmt}

        def test_data(sub_dir, feat, expected_data, expected_shape, num_chunks):
            data = []
            for i in range(num_chunks):
                fname = os.path.join(sub_dir, f"{feat}-{i}.{suffix}")
                assert os.path.isfile(fname), f"{fname} cannot be found."
                feat_array = array_readwriter.get_array_parser(
                    **reader_fmt_meta
                ).read(fname)
                assert feat_array.shape[0] == expected_shape
                data.append(feat_array)
            data = np.concatenate(data, 0)
            assert torch.equal(torch.from_numpy(data), expected_data)

        output_node_data_dir = os.path.join(output_dir, "node_data")
        for ntype in g.ntypes:
            sub_dir = os.path.join(output_node_data_dir, ntype)
            if isinstance(num_chunks_node_data, int):
                chunks_data = num_chunks_node_data
            elif isinstance(num_chunks_node_data, dict):
                chunks_data = num_chunks_node_data.get(ntype, num_chunks)
            else:
                chunks_data = num_chunks
            for feat, data in g.nodes[ntype].data.items():
                if isinstance(chunks_data, dict):
                    n_chunks = chunks_data.get(feat, num_chunks)
                else:
                    n_chunks = chunks_data
                test_data(
                    sub_dir,
                    feat,
                    data,
                    g.num_nodes(ntype) // n_chunks,
                    n_chunks,
                )

        output_edge_data_dir = os.path.join(output_dir, "edge_data")
        for c_etype in g.canonical_etypes:
            c_etype_str = _etype_tuple_to_str(c_etype)
            sub_dir = os.path.join(output_edge_data_dir, c_etype_str)
            if isinstance(num_chunks_edge_data, int):
                chunks_data = num_chunks_edge_data
            elif isinstance(num_chunks_edge_data, dict):
                chunks_data = num_chunks_edge_data.get(c_etype, num_chunks)
            else:
                chunks_data = num_chunks
            for feat, data in g.edges[c_etype].data.items():
                if isinstance(chunks_data, dict):
                    n_chunks = chunks_data.get(feat, num_chunks)
                else:
                    n_chunks = chunks_data
                test_data(
                    sub_dir,
                    feat,
                    data,
                    g.num_edges(c_etype) // n_chunks,
                    n_chunks,
                )


@pytest.mark.parametrize("num_chunks", [1, 8])
@pytest.mark.parametrize("data_fmt", ["numpy", "parquet"])
@pytest.mark.parametrize("edges_fmt", ["csv", "parquet"])
def test_chunk_graph_basics(num_chunks, data_fmt, edges_fmt):
    _test_chunk_graph(num_chunks, data_fmt=data_fmt, edges_fmt=edges_fmt)


@pytest.mark.parametrize("num_chunks", [1, 8])
@pytest.mark.parametrize("vector_rows", [True, False])
def test_chunk_graph_vector_rows(num_chunks, vector_rows):
    _test_chunk_graph(
        num_chunks,
        data_fmt="parquet",
        edges_fmt="parquet",
        vector_rows=vector_rows,
    )


@pytest.mark.parametrize(
    "num_chunks, "
    "num_chunks_nodes, "
    "num_chunks_edges, "
    "num_chunks_node_data, "
    "num_chunks_edge_data",
    [
        [1, None, None, None, None],
        [8, None, None, None, None],
        [4, 4, 4, 8, 12],
        [4, 4, 4, {"paper": 10}, {("author", "writes", "paper"): 24}],
        [
            4,
            4,
            4,
            {"paper": {"feat": 10}},
            {("author", "writes", "paper"): {"year": 24}},
        ],
    ],
)
def test_chunk_graph_arbitrary_chunks(
    num_chunks,
    num_chunks_nodes,
    num_chunks_edges,
    num_chunks_node_data,
    num_chunks_edge_data,
):
    _test_chunk_graph(
        num_chunks,
        num_chunks_nodes=num_chunks_nodes,
        num_chunks_edges=num_chunks_edges,
        num_chunks_node_data=num_chunks_node_data,
        num_chunks_edge_data=num_chunks_edge_data,
    )


def create_mini_chunked_dataset(
    root_dir,
    num_chunks,
    data_fmt,
    edges_fmt,
    vector_rows,
    few_entity="node",
    **kwargs,
):
    num_nodes = {"n1": 1000, "n2": 1010, "n3": 1020}
    etypes = [
        ("n1", "r1", "n2"),
        ("n2", "r1", "n1"),
        ("n1", "r2", "n3"),
        ("n2", "r3", "n3"),
    ]
    node_items = ["n1", "n2", "n3"]
    edges_coo = {}
    for etype in etypes:
        src_ntype, _, dst_ntype = etype
        arr = spsp.random(
            num_nodes[src_ntype],
            num_nodes[dst_ntype],
            density=0.001,
            format="coo",
            random_state=100,
        )
        edges_coo[etype] = (arr.row, arr.col)
    edge_items = []
    if few_entity == "edge":
        edges_coo[("n1", "a0", "n2")] = (
            torch.tensor([0, 1]),
            torch.tensor([1, 0]),
        )
        edges_coo[("n1", "a1", "n3")] = (
            torch.tensor([0, 1]),
            torch.tensor([1, 0]),
        )
        edge_items.append(("n1", "a0", "n2"))
        edge_items.append(("n1", "a1", "n3"))
    elif few_entity == "node":
        edges_coo[("n1", "r_few", "n_few")] = (
            torch.tensor([0, 1]),
            torch.tensor([1, 0]),
        )
        edges_coo[("a0", "a01", "n_1")] = (
            torch.tensor([0, 1]),
            torch.tensor([1, 0]),
        )
        edge_items.append(("n1", "r_few", "n_few"))
        edge_items.append(("a0", "a01", "n_1"))
        node_items.append("n_few")
        node_items.append("n_1")
        num_nodes["n_few"] = 2
        num_nodes["n_1"] = 2
    g = dgl.heterograph(edges_coo)

    node_data = {}
    edge_data = {}
    # save feature
    input_dir = os.path.join(root_dir, "data_test")

    for ntype in node_items:
        os.makedirs(os.path.join(input_dir, ntype))
        feat = np.random.randn(num_nodes[ntype], 3)
        feat_path = os.path.join(input_dir, f"{ntype}/feat.npy")
        with open(feat_path, "wb") as f:
            np.save(f, feat)
        g.nodes[ntype].data["feat"] = torch.from_numpy(feat)
        node_data[ntype] = {"feat": feat_path}

    for etype in set(edge_items):
        os.makedirs(os.path.join(input_dir, etype[1]))
        num_edge = len(edges_coo[etype][0])
        feat = np.random.randn(num_edge, 4)
        feat_path = os.path.join(input_dir, f"{etype[1]}/feat.npy")
        with open(feat_path, "wb") as f:
            np.save(f, feat)
        g.edges[etype].data["feat"] = torch.from_numpy(feat)
        edge_data[etype] = {"feat": feat_path}

    output_dir = os.path.join(root_dir, "chunked-data")
    chunk_graph(
        g,
        "mag240m",
        node_data,
        edge_data,
        num_chunks=num_chunks,
        output_path=output_dir,
        data_fmt=data_fmt,
        edges_fmt=edges_fmt,
        vector_rows=vector_rows,
        **kwargs,
    )
    return g


def _test_pipeline(
    num_chunks,
    num_parts,
    world_size,
    graph_formats=None,
    data_fmt="numpy",
    num_chunks_nodes=None,
    num_chunks_edges=None,
    num_chunks_node_data=None,
    num_chunks_edge_data=None,
    use_verify_partitions=False,
):

    if num_parts % world_size != 0:
        # num_parts should be a multiple of world_size
        return

    with tempfile.TemporaryDirectory() as root_dir:
        g = create_hetero_chunked_dataset(
            root_dir,
            num_chunks,
            data_fmt=data_fmt,
            num_chunks_nodes=num_chunks_nodes,
            num_chunks_edges=num_chunks_edges,
            num_chunks_node_data=num_chunks_node_data,
            num_chunks_edge_data=num_chunks_edge_data,
        )

        # Step1: graph partition
        in_dir = os.path.join(root_dir, "chunked-data")
        output_dir = os.path.join(root_dir, "parted_data")
        os.system(
            "python3 tools/partition_algo/random_partition.py "
            "--in_dir {} --out_dir {} --num_partitions {}".format(
                in_dir, output_dir, num_parts
            )
        )
        for ntype in ["author", "institution", "paper"]:
            fname = os.path.join(output_dir, "{}.txt".format(ntype))
            with open(fname, "r") as f:
                header = f.readline().rstrip()
                assert isinstance(int(header), int)

        # Step2: data dispatch
        partition_dir = os.path.join(root_dir, "parted_data")
        out_dir = os.path.join(root_dir, "partitioned")
        ip_config = os.path.join(root_dir, "ip_config.txt")
        with open(ip_config, "w") as f:
            for i in range(world_size):
                f.write(f"127.0.0.{i + 1}\n")

        cmd = "python3 tools/dispatch_data.py"
        cmd += f" --in-dir {in_dir}"
        cmd += f" --partitions-dir {partition_dir}"
        cmd += f" --out-dir {out_dir}"
        cmd += f" --ip-config {ip_config}"
        cmd += " --ssh-port 22"
        cmd += " --process-group-timeout 60"
        cmd += " --save-orig-nids"
        cmd += " --save-orig-eids"
        cmd += f" --graph-formats {graph_formats}" if graph_formats else ""
        os.system(cmd)

        # check if verify_partitions.py is used for validation.
        if use_verify_partitions:
            cmd = "python3 tools/verify_partitions.py "
            cmd += f" --orig-dataset-dir {in_dir}"
            cmd += f" --part-graph {out_dir}"
            cmd += f" --partitions-dir {output_dir}"
            os.system(cmd)
            return

        # read original node/edge IDs
        def read_orig_ids(fname):
            orig_ids = {}
            for i in range(num_parts):
                ids_path = os.path.join(out_dir, f"part{i}", fname)
                part_ids = load_tensors(ids_path)
                for type, data in part_ids.items():
                    if type not in orig_ids:
                        orig_ids[type] = data
                    else:
                        orig_ids[type] = torch.cat((orig_ids[type], data))
            return orig_ids

        orig_nids = read_orig_ids("orig_nids.dgl")
        orig_eids = read_orig_ids("orig_eids.dgl")

        # load partitions and verify
        part_config = os.path.join(out_dir, "metadata.json")
        for i in range(num_parts):
            part_g, node_feats, edge_feats, gpb, _, _, _ = load_partition(
                part_config, i
            )
            verify_partition_data_types(part_g)
            verify_partition_formats(part_g, graph_formats)
            verify_graph_feats(
                g, gpb, part_g, node_feats, edge_feats, orig_nids, orig_eids
            )


@pytest.mark.parametrize(
    "num_chunks, num_parts, world_size",
    [[4, 4, 4], [8, 4, 2], [8, 4, 4], [9, 6, 3], [11, 11, 1], [11, 4, 1]],
)
def test_pipeline_basics(num_chunks, num_parts, world_size):
    _test_pipeline(num_chunks, num_parts, world_size)
    _test_pipeline(
        num_chunks, num_parts, world_size, use_verify_partitions=False
    )


@pytest.mark.parametrize(
    "graph_formats", [None, "csc", "coo,csc", "coo,csc,csr"]
)
def test_pipeline_formats(graph_formats):
    _test_pipeline(4, 4, 4, graph_formats)


@pytest.mark.parametrize(
    "num_chunks, "
    "num_parts, "
    "world_size, "
    "num_chunks_node_data, "
    "num_chunks_edge_data",
    [
        # Test cases where no. of chunks more than
        # no. of partitions
        [8, 4, 4, 8, 8],
        [8, 4, 2, 8, 8],
        [9, 7, 5, 9, 9],
        [8, 8, 4, 8, 8],
        # Test cases where no. of chunks smaller
        # than no. of partitions
        [7, 8, 4, 7, 7],
        [1, 8, 4, 1, 1],
        [1, 4, 4, 1, 1],
        [3, 4, 4, 3, 3],
        [1, 4, 2, 1, 1],
        [3, 4, 2, 3, 3],
        [1, 5, 3, 1, 1],
    ],
)
def test_pipeline_arbitrary_chunks(
    num_chunks,
    num_parts,
    world_size,
    num_chunks_node_data,
    num_chunks_edge_data,
):
    _test_pipeline(
        num_chunks,
        num_parts,
        world_size,
        num_chunks_node_data=num_chunks_node_data,
        num_chunks_edge_data=num_chunks_edge_data,
    )


@pytest.mark.parametrize(
    "graph_formats", [None, "csc", "coo,csc", "coo,csc,csr"]
)
def test_pipeline_formats(graph_formats):
    _test_pipeline(4, 4, 4, graph_formats)


@pytest.mark.parametrize("data_fmt", ["numpy", "parquet"])
def test_pipeline_feature_format(data_fmt):
    _test_pipeline(4, 4, 4, data_fmt=data_fmt)


@pytest.mark.parametrize(
    "num_chunks, num_parts, world_size",
    [[4, 4, 4], [8, 4, 2], [8, 4, 4], [9, 6, 3], [11, 11, 1], [11, 4, 1]],
)
@pytest.mark.parametrize("few_entity", ["node", "edge"])
def test_partition_hetero_few_entity(
    num_chunks,
    num_parts,
    world_size,
    few_entity,
    graph_formats=None,
    data_fmt="numpy",
    edges_fmt="csv",
    vector_rows=False,
    num_chunks_nodes=None,
    num_chunks_edges=None,
    num_chunks_node_data=None,
    num_chunks_edge_data=None,
):
    with tempfile.TemporaryDirectory() as root_dir:
        g = create_mini_chunked_dataset(
            root_dir,
            num_chunks,
            few_entity=few_entity,
            data_fmt=data_fmt,
            edges_fmt=edges_fmt,
            vector_rows=vector_rows,
            num_chunks_nodes=num_chunks_nodes,
            num_chunks_edges=num_chunks_edges,
            num_chunks_node_data=num_chunks_node_data,
            num_chunks_edge_data=num_chunks_edge_data,
        )

        # Step1: graph partition
        in_dir = os.path.join(root_dir, "chunked-data")
        output_dir = os.path.join(root_dir, "parted_data")
        os.system(
            "python3 tools/partition_algo/random_partition.py "
            "--in_dir {} --out_dir {} --num_partitions {}".format(
                in_dir, output_dir, num_parts
            )
        )

        # Step2: data dispatch
        partition_dir = os.path.join(root_dir, "parted_data")
        out_dir = os.path.join(root_dir, "partitioned")
        ip_config = os.path.join(root_dir, "ip_config.txt")
        with open(ip_config, "w") as f:
            for i in range(world_size):
                f.write(f"127.0.0.{i + 1}\n")

        cmd = "python3 tools/dispatch_data.py"
        cmd += f" --in-dir {in_dir}"
        cmd += f" --partitions-dir {partition_dir}"
        cmd += f" --out-dir {out_dir}"
        cmd += f" --ip-config {ip_config}"
        cmd += " --ssh-port 22"
        cmd += " --process-group-timeout 60"
        cmd += " --save-orig-nids"
        cmd += " --save-orig-eids"
        cmd += f" --graph-formats {graph_formats}" if graph_formats else ""
        os.system(cmd)

        # read original node/edge IDs
        def read_orig_ids(fname):
            orig_ids = {}
            for i in range(num_parts):
                ids_path = os.path.join(out_dir, f"part{i}", fname)
                part_ids = load_tensors(ids_path)
                for type, data in part_ids.items():
                    if type not in orig_ids:
                        orig_ids[type] = data
                    else:
                        orig_ids[type] = torch.cat((orig_ids[type], data))
            return orig_ids

        orig_nids = read_orig_ids("orig_nids.dgl")
        orig_eids = read_orig_ids("orig_eids.dgl")

        # load partitions and verify
        part_config = os.path.join(out_dir, "metadata.json")
        for i in range(num_parts):
            part_g, node_feats, edge_feats, gpb, _, _, _ = load_partition(
                part_config, i
            )
            verify_partition_data_types(part_g)
            verify_partition_formats(part_g, graph_formats)
            verify_graph_feats(
                g, gpb, part_g, node_feats, edge_feats, orig_nids, orig_eids
            )


def test_utils_generate_read_list():
    read_list = generate_read_list(10, 4)
    assert np.array_equal(read_list[0], np.array([0, 1, 2]))
    assert np.array_equal(read_list[1], np.array([3, 4, 5]))
    assert np.array_equal(read_list[2], np.array([6, 7]))
    assert np.array_equal(read_list[3], np.array([8, 9]))<|MERGE_RESOLUTION|>--- conflicted
+++ resolved
@@ -20,12 +20,8 @@
 
 from distpartitioning import array_readwriter
 from distpartitioning.utils import generate_read_list
-<<<<<<< HEAD
-from pytest_utils import create_hetero_chunked_dataset
-=======
-from pytest_utils import chunk_graph, create_chunked_dataset
+from pytest_utils import chunk_graph, create_hetero_chunked_dataset
 from scipy import sparse as spsp
->>>>>>> 88f109f1
 
 from tools.verification_utils import (
     verify_graph_feats,
