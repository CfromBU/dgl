"""Functions for partitions. """

import concurrent
import concurrent.futures
import copy
import json
import logging
import multiprocessing as mp
import os
import time
from functools import partial

import numpy as np

import torch

from .. import backend as F, graphbolt as gb
from ..base import dgl_warning, DGLError, EID, ETYPE, NID, NTYPE
from ..convert import heterograph, to_homogeneous
from ..data.utils import load_graphs, load_tensors, save_graphs, save_tensors
from ..partition import (
    get_peak_mem,
    metis_partition_assignment,
    partition_graph_with_halo,
)
from ..random import choice as random_choice
from ..transforms import sort_csc_by_tag, sort_csr_by_tag
from .constants import DEFAULT_ETYPE, DEFAULT_NTYPE, DGL2GB_EID, GB_DST_ID
from .graph_partition_book import (
    _etype_str_to_tuple,
    _etype_tuple_to_str,
    RangePartitionBook,
)


RESERVED_FIELD_DTYPE = {
    "inner_node": (
        F.uint8
    ),  # A flag indicates whether the node is inside a partition.
    "inner_edge": (
        F.uint8
    ),  # A flag indicates whether the edge is inside a partition.
    NID: F.int64,
    EID: F.int64,
    NTYPE: F.int16,
    # `sort_csr_by_tag` and `sort_csc_by_tag` works on int32/64 only.
    ETYPE: F.int32,
}


def _format_part_metadata(part_metadata, formatter):
    """Format etypes with specified formatter."""
    for key in ["edge_map", "etypes"]:
        if key not in part_metadata:
            continue
        orig_data = part_metadata[key]
        if not isinstance(orig_data, dict):
            continue
        new_data = {}
        for etype, data in orig_data.items():
            etype = formatter(etype)
            new_data[etype] = data
        part_metadata[key] = new_data
    return part_metadata


def _load_part_config(part_config):
    """Load part config and format."""
    try:
        with open(part_config) as f:
            part_metadata = _format_part_metadata(
                json.load(f), _etype_str_to_tuple
            )
    except AssertionError as e:
        raise DGLError(
            f"Failed to load partition config due to {e}. "
            "Probably caused by outdated config. If so, please refer to "
            "https://github.com/dmlc/dgl/tree/master/tools#change-edge-"
            "type-to-canonical-edge-type-for-partition-configuration-json"
        )
    return part_metadata


def _dump_part_config(part_config, part_metadata):
    """Format and dump part config."""
    part_metadata = _format_part_metadata(part_metadata, _etype_tuple_to_str)
    with open(part_config, "w") as outfile:
        json.dump(part_metadata, outfile, sort_keys=False, indent=4)


def process_partitions(g, formats=None, sort_etypes=False):
    """Preprocess partitions before saving:
    1. format data types.
    2. sort csc/csr by tag.
    """
    for k, dtype in RESERVED_FIELD_DTYPE.items():
        if k in g.ndata:
            g.ndata[k] = F.astype(g.ndata[k], dtype)
        if k in g.edata:
            g.edata[k] = F.astype(g.edata[k], dtype)

    if (sort_etypes) and (formats is not None):
        if "csr" in formats:
            g = sort_csr_by_tag(g, tag=g.edata[ETYPE], tag_type="edge")
        if "csc" in formats:
            g = sort_csc_by_tag(g, tag=g.edata[ETYPE], tag_type="edge")
    return g


def _save_dgl_graphs(filename, g_list, formats=None):
    save_graphs(filename, g_list, formats=formats)


def _get_inner_node_mask(graph, ntype_id, gpb=None):
    ndata = (
        graph.node_attributes
        if isinstance(graph, gb.FusedCSCSamplingGraph)
        else graph.ndata
    )
    assert "inner_node" in ndata, "'inner_node' is not in nodes' data"
    if NTYPE in ndata or gpb is not None:
        ntype = (
            gpb.map_to_per_ntype(ndata[NID])[0]
            if gpb is not None
            else ndata[NTYPE]
        )
        dtype = F.dtype(ndata["inner_node"])
        return ndata["inner_node"] * F.astype(ntype == ntype_id, dtype) == 1
    else:
        return ndata["inner_node"] == 1


def _get_inner_edge_mask(
    graph,
    etype_id,
):
    edata = (
        graph.edge_attributes
        if isinstance(graph, gb.FusedCSCSamplingGraph)
        else graph.edata
    )
    assert "inner_edge" in edata, "'inner_edge' is not in edges' data"
    etype = (
        graph.type_per_edge
        if isinstance(graph, gb.FusedCSCSamplingGraph)
        else (graph.edata[ETYPE] if ETYPE in graph.edata else None)
    )
    if etype is not None:
        dtype = F.dtype(edata["inner_edge"])
        return edata["inner_edge"] * F.astype(etype == etype_id, dtype) == 1
    else:
        return edata["inner_edge"] == 1


def _get_part_ranges(id_ranges):
    res = {}
    for key in id_ranges:
        # Normally, each element has two values that represent the starting ID and the ending ID
        # of the ID range in a partition.
        # If not, the data is probably still in the old format, in which only the ending ID is
        # stored. We need to convert it to the format we expect.
        if not isinstance(id_ranges[key][0], list):
            start = 0
            for i, end in enumerate(id_ranges[key]):
                id_ranges[key][i] = [start, end]
                start = end
        res[key] = np.concatenate(
            [np.array(l) for l in id_ranges[key]]
        ).reshape(-1, 2)
    return res


def _verify_dgl_partition(graph, part_id, gpb, ntypes, etypes):
    """Verify the partition of a DGL graph."""
    assert (
        NID in graph.ndata
    ), "the partition graph should contain node mapping to global node ID"
    assert (
        EID in graph.edata
    ), "the partition graph should contain edge mapping to global edge ID"

    for ntype in ntypes:
        ntype_id = ntypes[ntype]
        # graph.ndata[NID] are global homogeneous node IDs.
        nids = F.boolean_mask(
            graph.ndata[NID], _get_inner_node_mask(graph, ntype_id)
        )
        partids1 = gpb.nid2partid(nids)
        _, per_type_nids = gpb.map_to_per_ntype(nids)
        partids2 = gpb.nid2partid(per_type_nids, ntype)
        assert np.all(F.asnumpy(partids1 == part_id)), (
            "Unexpected partition IDs are found in the loaded partition "
            "while querying via global homogeneous node IDs."
        )
        assert np.all(F.asnumpy(partids2 == part_id)), (
            "Unexpected partition IDs are found in the loaded partition "
            "while querying via type-wise node IDs."
        )
    for etype in etypes:
        etype_id = etypes[etype]
        # graph.edata[EID] are global homogeneous edge IDs.
        eids = F.boolean_mask(
            graph.edata[EID], _get_inner_edge_mask(graph, etype_id)
        )
        partids1 = gpb.eid2partid(eids)
        _, per_type_eids = gpb.map_to_per_etype(eids)
        partids2 = gpb.eid2partid(per_type_eids, etype)
        assert np.all(F.asnumpy(partids1 == part_id)), (
            "Unexpected partition IDs are found in the loaded partition "
            "while querying via global homogeneous edge IDs."
        )
        assert np.all(F.asnumpy(partids2 == part_id)), (
            "Unexpected partition IDs are found in the loaded partition "
            "while querying via type-wise edge IDs."
        )


def _verify_graphbolt_partition(graph, part_id, gpb, ntypes, etypes):
    """Verify the partition of a GraphBolt graph."""
    required_ndata_fields = [NID]
    required_edata_fields = [EID]
    assert all(
        field in graph.node_attributes for field in required_ndata_fields
    ), "the partition graph should contain node mapping to global node ID."
    assert all(
        field in graph.edge_attributes for field in required_edata_fields
    ), "the partition graph should contain edge mapping to global edge ID."

    num_edges = graph.total_num_edges
    local_src_ids = graph.indices
    local_dst_ids = gb.expand_indptr(
        graph.csc_indptr, dtype=local_src_ids.dtype, output_size=num_edges
    )
    global_src_ids = graph.node_attributes[NID][local_src_ids]
    global_dst_ids = graph.node_attributes[NID][local_dst_ids]

    etype_ids, type_wise_eids = gpb.map_to_per_etype(graph.edge_attributes[EID])
    if graph.type_per_edge is not None:
        assert torch.equal(etype_ids, graph.type_per_edge)
    etype_ids, etype_ids_indices = torch.sort(etype_ids)
    global_src_ids = global_src_ids[etype_ids_indices]
    global_dst_ids = global_dst_ids[etype_ids_indices]
    type_wise_eids = type_wise_eids[etype_ids_indices]

    src_ntype_ids, src_type_wise_nids = gpb.map_to_per_ntype(global_src_ids)
    dst_ntype_ids, dst_type_wise_nids = gpb.map_to_per_ntype(global_dst_ids)

    data_dict = dict()
    edge_ids = dict()
    for c_etype, etype_id in etypes.items():
        idx = etype_ids == etype_id
        src_ntype, etype, dst_ntype = c_etype
        if idx.sum() == 0:
            continue
        actual_src_ntype_ids = src_ntype_ids[idx]
        actual_dst_ntype_ids = dst_ntype_ids[idx]
        expected_src_ntype_ids = ntypes[src_ntype]
        expected_dst_ntype_ids = ntypes[dst_ntype]
        assert all(actual_src_ntype_ids == expected_src_ntype_ids), (
            f"Unexpected types of source nodes for {c_etype}. Expected: "
            f"{expected_src_ntype_ids}, but got: {actual_src_ntype_ids}."
        )
        assert all(actual_dst_ntype_ids == expected_dst_ntype_ids), (
            f"Unexpected types of destination nodes for {c_etype}. Expected: "
            f"{expected_dst_ntype_ids}, but got: {actual_dst_ntype_ids}."
        )
        data_dict[c_etype] = (src_type_wise_nids[idx], dst_type_wise_nids[idx])
        edge_ids[c_etype] = type_wise_eids[idx]

    # Make sure node/edge IDs are not out of range.
    hg = heterograph(
        data_dict, {ntype: gpb._num_nodes(ntype) for ntype in ntypes}
    )
    for etype in edge_ids:
        hg.edges[etype].data[EID] = edge_ids[etype]
    assert all(
        hg.num_edges(etype) == len(eids) for etype, eids in edge_ids.items()
    ), "The number of edges per etype in the partition graph is not correct."
    assert num_edges == hg.num_edges(), (
        f"The total number of edges in the partition graph is not correct. "
        f"Expected: {num_edges}, but got: {hg.num_edges()}."
    )
    print(f"Partition {part_id} looks good!")


def load_partition(part_config, part_id, load_feats=True, use_graphbolt=False):
    """Load data of a partition from the data path.

    A partition data includes a graph structure of the partition, a dict of node tensors,
    a dict of edge tensors and some metadata. The partition may contain the HALO nodes,
    which are the nodes replicated from other partitions. However, the dict of node tensors
    only contains the node data that belongs to the local partition. Similarly, edge tensors
    only contains the edge data that belongs to the local partition. The metadata include
    the information of the global graph (not the local partition), which includes the number
    of nodes, the number of edges as well as the node assignment of the global graph.

    The function currently loads data through the local filesystem interface.

    Parameters
    ----------
    part_config : str
        The path of the partition config file.
    part_id : int
        The partition ID.
    load_feats : bool, optional
        Whether to load node/edge feats. If False, the returned node/edge feature
        dictionaries will be empty. Default: True.
    use_graphbolt : bool, optional
        Whether to load GraphBolt partition. Default: False.

    Returns
    -------
    DGLGraph
        The graph partition structure.
    Dict[str, Tensor]
        Node features.
    Dict[(str, str, str), Tensor]
        Edge features.
    GraphPartitionBook
        The graph partition information.
    str
        The graph name
    List[str]
        The node types
    List[(str, str, str)]
        The edge types
    """
    config_path = os.path.dirname(part_config)
    relative_to_config = lambda path: os.path.join(config_path, path)

    with open(part_config) as conf_f:
        part_metadata = json.load(conf_f)
    assert (
        "part-{}".format(part_id) in part_metadata
    ), "part-{} does not exist".format(part_id)
    part_files = part_metadata["part-{}".format(part_id)]
    if use_graphbolt:
        part_graph_field = "part_graph_graphbolt"
    else:
        part_graph_field = "part_graph"
    assert (
        part_graph_field in part_files
    ), f"the partition does not contain graph structure: {part_graph_field}"
    partition_path = relative_to_config(part_files[part_graph_field])
    logging.info(
        "Start to load partition from %s which is "
        "%d bytes. It may take non-trivial "
        "time for large partition.",
        partition_path,
        os.path.getsize(partition_path),
    )
    graph = (
        torch.load(partition_path)
        if use_graphbolt
        else load_graphs(partition_path)[0][0]
    )
    logging.info("Finished loading partition from %s.", partition_path)

    gpb, graph_name, ntypes, etypes = load_partition_book(part_config, part_id)
    ntypes_list = list(ntypes.keys())
    etypes_list = list(etypes.keys())

    if "DGL_DIST_DEBUG" in os.environ:
        _verify_func = (
            _verify_graphbolt_partition
            if use_graphbolt
            else _verify_dgl_partition
        )
        _verify_func(graph, part_id, gpb, ntypes, etypes)

    node_feats = {}
    edge_feats = {}
    if load_feats:
        node_feats, edge_feats = load_partition_feats(part_config, part_id)

    return (
        graph,
        node_feats,
        edge_feats,
        gpb,
        graph_name,
        ntypes_list,
        etypes_list,
    )


def load_partition_feats(
    part_config, part_id, load_nodes=True, load_edges=True
):
    """Load node/edge feature data from a partition.

    Parameters
    ----------
    part_config : str
        The path of the partition config file.
    part_id : int
        The partition ID.
    load_nodes : bool, optional
        Whether to load node features. If ``False``, ``None`` is returned.
    load_edges : bool, optional
        Whether to load edge features. If ``False``, ``None`` is returned.

    Returns
    -------
    Dict[str, Tensor] or None
        Node features.
    Dict[str, Tensor] or None
        Edge features.
    """
    config_path = os.path.dirname(part_config)
    relative_to_config = lambda path: os.path.join(config_path, path)

    with open(part_config) as conf_f:
        part_metadata = json.load(conf_f)
    assert (
        "part-{}".format(part_id) in part_metadata
    ), "part-{} does not exist".format(part_id)
    part_files = part_metadata["part-{}".format(part_id)]
    assert (
        "node_feats" in part_files
    ), "the partition does not contain node features."
    assert (
        "edge_feats" in part_files
    ), "the partition does not contain edge feature."
    node_feats = None
    if load_nodes:
        feat_path = relative_to_config(part_files["node_feats"])
        logging.debug(
            "Start to load node data from %s which is " "%d bytes.",
            feat_path,
            os.path.getsize(feat_path),
        )
        node_feats = load_tensors(feat_path)
        logging.info("Finished loading node data.")
    edge_feats = None
    if load_edges:
        feat_path = relative_to_config(part_files["edge_feats"])
        logging.debug(
            "Start to load edge data from %s which is " "%d bytes.",
            feat_path,
            os.path.getsize(feat_path),
        )
        edge_feats = load_tensors(feat_path)
        logging.info("Finished loading edge data.")
    # In the old format, the feature name doesn't contain node/edge type.
    # For compatibility, let's add node/edge types to the feature names.
    if node_feats is not None:
        new_feats = {}
        for name in node_feats:
            feat = node_feats[name]
            if name.find("/") == -1:
                name = DEFAULT_NTYPE + "/" + name
            new_feats[name] = feat
        node_feats = new_feats
    if edge_feats is not None:
        new_feats = {}
        for name in edge_feats:
            feat = edge_feats[name]
            if name.find("/") == -1:
                name = _etype_tuple_to_str(DEFAULT_ETYPE) + "/" + name
            new_feats[name] = feat
        edge_feats = new_feats

    return node_feats, edge_feats


def load_partition_book(part_config, part_id, part_metadata=None):
    """Load a graph partition book from the partition config file.

    Parameters
    ----------
    part_config : str
        The path of the partition config file.
    part_id : int
        The partition ID.
    part_metadata : dict
        The meta data of partition.

    Returns
    -------
    GraphPartitionBook
        The global partition information.
    str
        The graph name
    dict
        The node types
    dict
        The edge types
    """
    if part_metadata is None:
        part_metadata = _load_part_config(part_config)
    assert "num_parts" in part_metadata, "num_parts does not exist."
    assert (
        part_metadata["num_parts"] > part_id
    ), "part {} is out of range (#parts: {})".format(
        part_id, part_metadata["num_parts"]
    )
    num_parts = part_metadata["num_parts"]
    assert (
        "num_nodes" in part_metadata
    ), "cannot get the number of nodes of the global graph."
    assert (
        "num_edges" in part_metadata
    ), "cannot get the number of edges of the global graph."
    assert "node_map" in part_metadata, "cannot get the node map."
    assert "edge_map" in part_metadata, "cannot get the edge map."
    assert "graph_name" in part_metadata, "cannot get the graph name"

    # If this is a range partitioning, node_map actually stores a list, whose elements
    # indicate the boundary of range partitioning. Otherwise, node_map stores a filename
    # that contains node map in a NumPy array.
    node_map = part_metadata["node_map"]
    edge_map = part_metadata["edge_map"]
    if isinstance(node_map, dict):
        for key in node_map:
            is_range_part = isinstance(node_map[key], list)
            break
    elif isinstance(node_map, list):
        is_range_part = True
        node_map = {DEFAULT_NTYPE: node_map}
    else:
        is_range_part = False
    if isinstance(edge_map, list):
        edge_map = {DEFAULT_ETYPE: edge_map}

    ntypes = {DEFAULT_NTYPE: 0}
    etypes = {DEFAULT_ETYPE: 0}
    if "ntypes" in part_metadata:
        ntypes = part_metadata["ntypes"]
    if "etypes" in part_metadata:
        etypes = part_metadata["etypes"]

    if isinstance(node_map, dict):
        for key in node_map:
            assert key in ntypes, "The node type {} is invalid".format(key)
    if isinstance(edge_map, dict):
        for key in edge_map:
            assert key in etypes, "The edge type {} is invalid".format(key)

    if not is_range_part:
        raise TypeError("Only RangePartitionBook is supported currently.")

    node_map = _get_part_ranges(node_map)
    edge_map = _get_part_ranges(edge_map)

    # Format dtype of node/edge map if dtype is specified.
    def _format_node_edge_map(part_metadata, map_type, data):
        key = f"{map_type}_map_dtype"
        if key not in part_metadata:
            return data
        dtype = part_metadata[key]
        assert dtype in ["int32", "int64"], (
            f"The {map_type} map dtype should be either int32 or int64, "
            f"but got {dtype}."
        )
        for key in data:
            data[key] = data[key].astype(dtype)
        return data

    node_map = _format_node_edge_map(part_metadata, "node", node_map)
    edge_map = _format_node_edge_map(part_metadata, "edge", edge_map)

    # Sort the node/edge maps by the node/edge type ID.
    node_map = dict(sorted(node_map.items(), key=lambda x: ntypes[x[0]]))
    edge_map = dict(sorted(edge_map.items(), key=lambda x: etypes[x[0]]))

    def _assert_is_sorted(id_map):
        id_ranges = np.array(list(id_map.values()))
        ids = []
        for i in range(num_parts):
            ids.append(id_ranges[:, i, :])
        ids = np.array(ids).flatten()
        assert np.all(
            ids[:-1] <= ids[1:]
        ), f"The node/edge map is not sorted: {ids}"

    _assert_is_sorted(node_map)
    _assert_is_sorted(edge_map)

    return (
        RangePartitionBook(
            part_id, num_parts, node_map, edge_map, ntypes, etypes
        ),
        part_metadata["graph_name"],
        ntypes,
        etypes,
    )


def _get_orig_ids(g, sim_g, orig_nids, orig_eids):
    """Convert/construct the original node IDs and edge IDs.

    It handles multiple cases:
     * If the graph has been reshuffled and it's a homogeneous graph, we just return
       the original node IDs and edge IDs in the inputs.
     * If the graph has been reshuffled and it's a heterogeneous graph, we need to
       split the original node IDs and edge IDs in the inputs based on the node types
       and edge types.
     * If the graph is not shuffled, the original node IDs and edge IDs don't change.

    Parameters
    ----------
    g : DGLGraph
       The input graph for partitioning.
    sim_g : DGLGraph
        The homogeneous version of the input graph.
    orig_nids : tensor or None
        The original node IDs after the input graph is reshuffled.
    orig_eids : tensor or None
        The original edge IDs after the input graph is reshuffled.

    Returns
    -------
    tensor or dict of tensors, tensor or dict of tensors
    """
    is_hetero = not g.is_homogeneous
    if is_hetero:
        # Get the type IDs
        orig_ntype = F.gather_row(sim_g.ndata[NTYPE], orig_nids)
        orig_etype = F.gather_row(sim_g.edata[ETYPE], orig_eids)
        # Mapping between shuffled global IDs to original per-type IDs
        orig_nids = F.gather_row(sim_g.ndata[NID], orig_nids)
        orig_eids = F.gather_row(sim_g.edata[EID], orig_eids)
        orig_nids = {
            ntype: F.boolean_mask(
                orig_nids, orig_ntype == g.get_ntype_id(ntype)
            )
            for ntype in g.ntypes
        }
        orig_eids = {
            etype: F.boolean_mask(
                orig_eids, orig_etype == g.get_etype_id(etype)
            )
            for etype in g.canonical_etypes
        }
    return orig_nids, orig_eids


def _set_trainer_ids(g, sim_g, node_parts):
    """Set the trainer IDs for each node and edge on the input graph.

    The trainer IDs will be stored as node data and edge data in the input graph.

    Parameters
    ----------
    g : DGLGraph
       The input graph for partitioning.
    sim_g : DGLGraph
        The homogeneous version of the input graph.
    node_parts : tensor
        The node partition ID for each node in `sim_g`.
    """
    if g.is_homogeneous:
        g.ndata["trainer_id"] = node_parts
        # An edge is assigned to a partition based on its destination node.
        g.edata["trainer_id"] = F.gather_row(node_parts, g.edges()[1])
    else:
        for ntype_id, ntype in enumerate(g.ntypes):
            type_idx = sim_g.ndata[NTYPE] == ntype_id
            orig_nid = F.boolean_mask(sim_g.ndata[NID], type_idx)
            trainer_id = F.zeros((len(orig_nid),), F.dtype(node_parts), F.cpu())
            F.scatter_row_inplace(
                trainer_id, orig_nid, F.boolean_mask(node_parts, type_idx)
            )
            g.nodes[ntype].data["trainer_id"] = trainer_id
        for c_etype in g.canonical_etypes:
            # An edge is assigned to a partition based on its destination node.
            _, _, dst_type = c_etype
            trainer_id = F.gather_row(
                g.nodes[dst_type].data["trainer_id"], g.edges(etype=c_etype)[1]
            )
            g.edges[c_etype].data["trainer_id"] = trainer_id


def _partition_to_graphbolt(
    parts,
    part_i,
    part_config,
    part_metadata,
    *,
    store_eids=True,
    store_inner_node=False,
    store_inner_edge=False,
    graph_formats=None,
):
    gpb, _, ntypes, etypes = load_partition_book(
        part_config=part_config, part_id=part_i, part_metadata=part_metadata
    )
    graph = parts[part_i]
<<<<<<< HEAD
    csc_graph = _convert_dgl_partition_to_gb(
=======
    csc_graph = gb_convert_single_dgl_partition(
>>>>>>> 97d000b4
        ntypes=ntypes,
        etypes=etypes,
        gpb=gpb,
        part_meta=part_metadata,
        graph=graph,
        store_eids=store_eids,
        store_inner_edge=store_inner_edge,
        store_inner_node=store_inner_node,
        graph_formats=graph_formats,
    )
    rel_path_result = _save_graph_gb(
        part_config=part_config, part_id=part_i, csc_graph=csc_graph
    )
    part_metadata[f"part-{part_i}"]["part_graph_graphbolt"] = rel_path_result


def _update_node_edge_map(node_map_val, edge_map_val, g, num_parts):
    """
    If the original graph contains few nodes or edges for specific node/edge
    types, the partitioned graph may have empty partitions for these types. And
    the node_map_val and edge_map_val will have -1 for the start and end ID of
    these types. This function updates the node_map_val and edge_map_val to be
    contiguous.

    Example case:
    Suppose we have a heterogeneous graph with 3 node/edge types and the number
    of partitions is 3. A possible node_map_val or edge_map_val is as follows:

    | part_id\\Node/Edge Type| Type A |  Type B | Type C |
    |------------------------|--------|---------|--------|
    | 0                      | 0, 1   |  -1, -1 |  2, 3  |
    | 1                      | -1, -1 |  3, 4   |  4, 5  |
    | 2                      | 5, 6   |  7, 8   |  -1, -1|

    As node/edge IDs are contiguous in node/edge type for each partition, we can
    update the node_map_val and edge_map_val via updating the start and end ID
    in row-wise order.

    Updated node_map_val or edge_map_val:

    | part_id\\Node/Edge Type| Type A |  Type B | Type C |
    |------------------------|--------|---------|--------|
    | 0                      |  0, 1  |  1, 1   |  2, 3  |
    | 1                      |  3, 3  |  3, 4   |  4, 5  |
    | 2                      |  5, 6  |  7, 8   |  8, 8  |

    """
    # Update the node_map_val to be contiguous.
    ntype_ids = {ntype: g.get_ntype_id(ntype) for ntype in g.ntypes}
    ntype_ids_reverse = {v: k for k, v in ntype_ids.items()}
    for part_id in range(num_parts):
        for ntype_id in list(ntype_ids.values()):
            ntype = ntype_ids_reverse[ntype_id]
            start_id = node_map_val[ntype][part_id][0]
            end_id = node_map_val[ntype][part_id][1]
            if not (start_id == -1 and end_id == -1):
                continue
            prev_ntype_id = (
                ntype_ids[ntype] - 1
                if ntype_ids[ntype] > 0
                else max(ntype_ids.values())
            )
            prev_ntype = ntype_ids_reverse[prev_ntype_id]
            if ntype_ids[ntype] == 0:
                if part_id == 0:
                    node_map_val[ntype][part_id][0] = 0
                else:
                    node_map_val[ntype][part_id][0] = node_map_val[prev_ntype][
                        part_id - 1
                    ][1]
            else:
                node_map_val[ntype][part_id][0] = node_map_val[prev_ntype][
                    part_id
                ][1]
            node_map_val[ntype][part_id][1] = node_map_val[ntype][part_id][0]
    # Update the edge_map_val to be contiguous.
    etype_ids = {etype: g.get_etype_id(etype) for etype in g.canonical_etypes}
    etype_ids_reverse = {v: k for k, v in etype_ids.items()}
    for part_id in range(num_parts):
        for etype_id in list(etype_ids.values()):
            etype = etype_ids_reverse[etype_id]
            start_id = edge_map_val[etype][part_id][0]
            end_id = edge_map_val[etype][part_id][1]
            if not (start_id == -1 and end_id == -1):
                continue
            prev_etype_id = (
                etype_ids[etype] - 1
                if etype_ids[etype] > 0
                else max(etype_ids.values())
            )
            prev_etype = etype_ids_reverse[prev_etype_id]
            if etype_ids[etype] == 0:
                if part_id == 0:
                    edge_map_val[etype][part_id][0] = 0
                else:
                    edge_map_val[etype][part_id][0] = edge_map_val[prev_etype][
                        part_id - 1
                    ][1]
            else:
                edge_map_val[etype][part_id][0] = edge_map_val[prev_etype][
                    part_id
                ][1]
            edge_map_val[etype][part_id][1] = edge_map_val[etype][part_id][0]


def partition_graph(
    g,
    graph_name,
    num_parts,
    out_path,
    num_hops=1,
    part_method="metis",
    balance_ntypes=None,
    balance_edges=False,
    return_mapping=False,
    num_trainers_per_machine=1,
    objtype="cut",
    graph_formats=None,
    use_graphbolt=False,
    **kwargs,
):
    """Partition a graph for distributed training and store the partitions on files.

    The partitioning occurs in three steps: 1) run a partition algorithm (e.g., Metis) to
    assign nodes to partitions; 2) construct partition graph structure based on
    the node assignment; 3) split the node features and edge features based on
    the partition result.

    When a graph is partitioned, each partition can contain *HALO* nodes, which are assigned
    to other partitions but are included in this partition for efficiency purpose.
    In this document, *local nodes/edges* refers to the nodes and edges that truly belong to
    a partition. The rest are "HALO nodes/edges".

    The partitioned data is stored into multiple files organized as follows:

    .. code-block:: none

        data_root_dir/
          |-- graph_name.json     # partition configuration file in JSON
          |-- node_map.npy        # partition id of each node stored in a numpy array (optional)
          |-- edge_map.npy        # partition id of each edge stored in a numpy array (optional)
          |-- part0/              # data for partition 0
              |-- node_feats.dgl  # node features stored in binary format
              |-- edge_feats.dgl  # edge features stored in binary format
              |-- graph.dgl       # graph structure of this partition stored in binary format
          |-- part1/              # data for partition 1
              |-- node_feats.dgl
              |-- edge_feats.dgl
              |-- graph.dgl

    First, the metadata of the original graph and the partitioning is stored in a JSON file
    named after ``graph_name``. This JSON file contains the information of the original graph
    as well as the path of the files that store each partition. Below show an example.

    .. code-block:: none

        {
           "graph_name" : "test",
           "part_method" : "metis",
           "num_parts" : 2,
           "halo_hops" : 1,
           "node_map": {
               "_N": [ [ 0, 1261310 ],
                       [ 1261310, 2449029 ] ]
           },
           "edge_map": {
               "_N:_E:_N": [ [ 0, 62539528 ],
                             [ 62539528, 123718280 ] ]
           },
           "etypes": { "_N:_E:_N": 0 },
           "ntypes": { "_N": 0 },
           "num_nodes" : 1000000,
           "num_edges" : 52000000,
           "part-0" : {
             "node_feats" : "data_root_dir/part0/node_feats.dgl",
             "edge_feats" : "data_root_dir/part0/edge_feats.dgl",
             "part_graph" : "data_root_dir/part0/graph.dgl",
           },
           "part-1" : {
             "node_feats" : "data_root_dir/part1/node_feats.dgl",
             "edge_feats" : "data_root_dir/part1/edge_feats.dgl",
             "part_graph" : "data_root_dir/part1/graph.dgl",
           },
        }

    Here are the definition of the fields in the partition configuration file:

    * ``graph_name`` is the name of the graph given by a user.
    * ``part_method`` is the method used to assign nodes to partitions.
      Currently, it supports "random" and "metis".
    * ``num_parts`` is the number of partitions.
    * ``halo_hops`` is the number of hops of nodes we include in a partition as HALO nodes.
    * ``node_map`` is the node assignment map, which tells the partition ID a node is assigned to.
      The format of ``node_map`` is described below.
    * ``edge_map`` is the edge assignment map, which tells the partition ID an edge is assigned to.
    * ``num_nodes`` is the number of nodes in the global graph.
    * ``num_edges`` is the number of edges in the global graph.
    * `part-*` stores the data of a partition.

    As node/edge IDs are reshuffled, ``node_map`` and ``edge_map`` contains the information
    for mapping between global node/edge IDs to partition-local node/edge IDs.
    For heterogeneous graphs, the information in ``node_map`` and ``edge_map`` can also be used
    to compute node types and edge types. The format of the data in ``node_map`` and ``edge_map``
    is as follows:

    .. code-block:: none

        {
            "node_type": [ [ part1_start, part1_end ],
                           [ part2_start, part2_end ],
                           ... ],
            ...
        },

    Essentially, ``node_map`` and ``edge_map`` are dictionaries. The keys are
    node etypes and canonical edge types respectively. The values are lists of pairs
    containing the start and end of the ID range for the corresponding types in a partition.
    The length of the list is the number of
    partitions; each element in the list is a tuple that stores the start and the end of
    an ID range for a particular node/edge type in the partition.

    The graph structure of a partition is stored in a file with the DGLGraph format.
    Nodes in each partition is *relabeled* to always start with zero. We call the node
    ID in the original graph, *global ID*, while the relabeled ID in each partition,
    *local ID*. Each partition graph has an integer node data tensor stored under name
    `dgl.NID` and each value is the node's global ID. Similarly, edges are relabeled too
    and the mapping from local ID to global ID is stored as an integer edge data tensor
    under name `dgl.EID`. For a heterogeneous graph, the DGLGraph also contains a node
    data `dgl.NTYPE` for node type and an edge data `dgl.ETYPE` for the edge type.

    The partition graph contains additional node data ("inner_node") and
    edge data ("inner_edge"):

    * "inner_node" indicates whether a node belongs to a partition.
    * "inner_edge" indicates whether an edge belongs to a partition.

    Node and edge features are splitted and stored together with each graph partition.
    All node/edge features in a partition are stored in a file with DGL format. The node/edge
    features are stored in dictionaries, in which the key is the node/edge data name and
    the value is a tensor. We do not store features of HALO nodes and edges.

    When performing Metis partitioning, we can put some constraint on the partitioning.
    Current, it supports two constrants to balance the partitioning. By default, Metis
    always tries to balance the number of nodes in each partition.

    * ``balance_ntypes`` balances the number of nodes of different types in each partition.
    * ``balance_edges`` balances the number of edges in each partition.

    To balance the node types, a user needs to pass a vector of N elements to indicate
    the type of each node. N is the number of nodes in the input graph.

    Parameters
    ----------
    g : DGLGraph
        The input graph to partition
    graph_name : str
        The name of the graph. The name will be used to construct
        :py:meth:`~dgl.distributed.DistGraph`.
    num_parts : int
        The number of partitions
    out_path : str
        The path to store the files for all partitioned data.
    num_hops : int, optional
        The number of hops of HALO nodes we construct on a partition graph structure.
        The default value is 1.
    part_method : str, optional
        The partition method. It supports "random" and "metis". The default value is "metis".
    balance_ntypes : tensor, optional
        Node type of each node. This is a 1D-array of integers. Its values indicates the node
        type of each node. This argument is used by Metis partition. When the argument is
        specified, the Metis algorithm will try to partition the input graph into partitions where
        each partition has roughly the same number of nodes for each node type. The default value
        is None, which means Metis partitions the graph to only balance the number of nodes.
    balance_edges : bool
        Indicate whether to balance the edges in each partition. This argument is used by
        the Metis algorithm.
    return_mapping : bool
        Indicate whether to return the mapping between shuffled node/edge IDs and the original
        node/edge IDs.
    num_trainers_per_machine : int, optional
        The number of trainers per machine. If is not 1, the whole graph will be first partitioned
        to each trainer, that is num_parts*num_trainers_per_machine parts. And the trainer ids of
        each node will be stored in the node feature 'trainer_id'. Then the partitions of trainers
        on the same machine will be coalesced into one larger partition. The final number of
        partitions is `num_part`.
    objtype : str, "cut" or "vol"
        Set the objective as edge-cut minimization or communication volume minimization. This
        argument is used by the Metis algorithm.
    graph_formats : str or list[str]
        Save partitions in specified formats. It could be any combination of ``coo``,
        ``csc`` and ``csr``. If not specified, save one format only according to what
        format is available. If multiple formats are available, selection priority
        from high to low is ``coo``, ``csc``, ``csr``.
    use_graphbolt : bool, optional
        Whether to save partitions in GraphBolt format. Default: False.
    kwargs : dict
        Other keyword arguments for converting DGL partitions to GraphBolt.

    Returns
    -------
    Tensor or dict of tensors, optional
        If `return_mapping=True`, return a 1D tensor that indicates the mapping between shuffled
        node IDs and the original node IDs for a homogeneous graph; return a dict of 1D tensors
        whose key is the node type and value is a 1D tensor mapping between shuffled node IDs and
        the original node IDs for each node type for a heterogeneous graph.
    Tensor or dict of tensors, optional
        If `return_mapping=True`, return a 1D tensor that indicates the mapping between shuffled
        edge IDs and the original edge IDs for a homogeneous graph; return a dict of 1D tensors
        whose key is the edge type and value is a 1D tensor mapping between shuffled edge IDs and
        the original edge IDs for each edge type for a heterogeneous graph.

    Examples
    --------
    >>> dgl.distributed.partition_graph(g, 'test', 4, num_hops=1, part_method='metis',
    ...                                 out_path='output/',
    ...                                 balance_ntypes=g.ndata['train_mask'],
    ...                                 balance_edges=True)
    >>> (
    ...     g, node_feats, edge_feats, gpb, graph_name, ntypes_list, etypes_list,
    ... ) = dgl.distributed.load_partition('output/test.json', 0)
    """
    # 'coo' is required for partition
    assert "coo" in np.concatenate(
        list(g.formats().values())
    ), "'coo' format should be allowed for partitioning graph."

    def get_homogeneous(g, balance_ntypes):
        if g.is_homogeneous:
            sim_g = to_homogeneous(g)
            if isinstance(balance_ntypes, dict):
                assert len(balance_ntypes) == 1
                bal_ntypes = list(balance_ntypes.values())[0]
            else:
                bal_ntypes = balance_ntypes
        elif isinstance(balance_ntypes, dict):
            # Here we assign node types for load balancing.
            # The new node types includes the ones provided by users.
            num_ntypes = 0
            for key in g.ntypes:
                if key in balance_ntypes:
                    g.nodes[key].data["bal_ntype"] = (
                        F.astype(balance_ntypes[key], F.int32) + num_ntypes
                    )
                    uniq_ntypes = F.unique(balance_ntypes[key])
                    assert np.all(
                        F.asnumpy(uniq_ntypes) == np.arange(len(uniq_ntypes))
                    )
                    num_ntypes += len(uniq_ntypes)
                else:
                    g.nodes[key].data["bal_ntype"] = (
                        F.ones((g.num_nodes(key),), F.int32, F.cpu())
                        * num_ntypes
                    )
                    num_ntypes += 1
            sim_g = to_homogeneous(g, ndata=["bal_ntype"])
            bal_ntypes = sim_g.ndata["bal_ntype"]
            print(
                "The graph has {} node types and balance among {} types".format(
                    len(g.ntypes), len(F.unique(bal_ntypes))
                )
            )
            # We now no longer need them.
            for key in g.ntypes:
                del g.nodes[key].data["bal_ntype"]
            del sim_g.ndata["bal_ntype"]
        else:
            sim_g = to_homogeneous(g)
            bal_ntypes = sim_g.ndata[NTYPE]
        return sim_g, bal_ntypes

    if objtype not in ["cut", "vol"]:
        raise ValueError

    if num_parts == 1:
        start = time.time()
        sim_g, balance_ntypes = get_homogeneous(g, balance_ntypes)
        print(
            "Converting to homogeneous graph takes {:.3f}s, peak mem: {:.3f} GB".format(
                time.time() - start, get_peak_mem()
            )
        )
        assert num_trainers_per_machine >= 1
        if num_trainers_per_machine > 1:
            # First partition the whole graph to each trainer and save the trainer ids in
            # the node feature "trainer_id".
            start = time.time()
            node_parts = metis_partition_assignment(
                sim_g,
                num_parts * num_trainers_per_machine,
                balance_ntypes=balance_ntypes,
                balance_edges=balance_edges,
                mode="k-way",
            )
            _set_trainer_ids(g, sim_g, node_parts)
            print(
                "Assigning nodes to METIS partitions takes {:.3f}s, peak mem: {:.3f} GB".format(
                    time.time() - start, get_peak_mem()
                )
            )

        node_parts = F.zeros((sim_g.num_nodes(),), F.int64, F.cpu())
        parts = {0: sim_g.clone()}
        orig_nids = parts[0].ndata[NID] = F.arange(0, sim_g.num_nodes())
        orig_eids = parts[0].edata[EID] = F.arange(0, sim_g.num_edges())
        # For one partition, we don't really shuffle nodes and edges. We just need to simulate
        # it and set node data and edge data of orig_id.
        parts[0].ndata["orig_id"] = orig_nids
        parts[0].edata["orig_id"] = orig_eids
        if return_mapping:
            if g.is_homogeneous:
                orig_nids = F.arange(0, sim_g.num_nodes())
                orig_eids = F.arange(0, sim_g.num_edges())
            else:
                orig_nids = {
                    ntype: F.arange(0, g.num_nodes(ntype)) for ntype in g.ntypes
                }
                orig_eids = {
                    etype: F.arange(0, g.num_edges(etype))
                    for etype in g.canonical_etypes
                }
        parts[0].ndata["inner_node"] = F.ones(
            (sim_g.num_nodes(),),
            RESERVED_FIELD_DTYPE["inner_node"],
            F.cpu(),
        )
        parts[0].edata["inner_edge"] = F.ones(
            (sim_g.num_edges(),),
            RESERVED_FIELD_DTYPE["inner_edge"],
            F.cpu(),
        )
    elif part_method in ("metis", "random"):
        start = time.time()
        sim_g, balance_ntypes = get_homogeneous(g, balance_ntypes)
        print(
            "Converting to homogeneous graph takes {:.3f}s, peak mem: {:.3f} GB".format(
                time.time() - start, get_peak_mem()
            )
        )
        if part_method == "metis":
            assert num_trainers_per_machine >= 1
            start = time.time()
            if num_trainers_per_machine > 1:
                # First partition the whole graph to each trainer and save the trainer ids in
                # the node feature "trainer_id".
                node_parts = metis_partition_assignment(
                    sim_g,
                    num_parts * num_trainers_per_machine,
                    balance_ntypes=balance_ntypes,
                    balance_edges=balance_edges,
                    mode="k-way",
                    objtype=objtype,
                )
                _set_trainer_ids(g, sim_g, node_parts)

                # And then coalesce the partitions of trainers on the same machine into one
                # larger partition.
                node_parts = F.floor_div(node_parts, num_trainers_per_machine)
            else:
                node_parts = metis_partition_assignment(
                    sim_g,
                    num_parts,
                    balance_ntypes=balance_ntypes,
                    balance_edges=balance_edges,
                    objtype=objtype,
                )
            print(
                "Assigning nodes to METIS partitions takes {:.3f}s, peak mem: {:.3f} GB".format(
                    time.time() - start, get_peak_mem()
                )
            )
        else:
            node_parts = random_choice(num_parts, sim_g.num_nodes())
        start = time.time()
        parts, orig_nids, orig_eids = partition_graph_with_halo(
            sim_g, node_parts, num_hops, reshuffle=True
        )
        print(
            "Splitting the graph into partitions takes {:.3f}s, peak mem: {:.3f} GB".format(
                time.time() - start, get_peak_mem()
            )
        )
        if return_mapping:
            orig_nids, orig_eids = _get_orig_ids(g, sim_g, orig_nids, orig_eids)
    else:
        raise Exception("Unknown partitioning method: " + part_method)

    # If the input is a heterogeneous graph, get the original node types and original node IDs.
    # `part' has three types of node data at this point.
    # NTYPE: the node type.
    # orig_id: the global node IDs in the homogeneous version of input graph.
    # NID: the global node IDs in the reshuffled homogeneous version of the input graph.
    if not g.is_homogeneous:
        for name in parts:
            orig_ids = parts[name].ndata["orig_id"]
            ntype = F.gather_row(sim_g.ndata[NTYPE], orig_ids)
            parts[name].ndata[NTYPE] = F.astype(
                ntype, RESERVED_FIELD_DTYPE[NTYPE]
            )
            assert np.all(
                F.asnumpy(ntype) == F.asnumpy(parts[name].ndata[NTYPE])
            )
            # Get the original edge types and original edge IDs.
            orig_ids = parts[name].edata["orig_id"]
            etype = F.gather_row(sim_g.edata[ETYPE], orig_ids)
            parts[name].edata[ETYPE] = F.astype(
                etype, RESERVED_FIELD_DTYPE[ETYPE]
            )
            assert np.all(
                F.asnumpy(etype) == F.asnumpy(parts[name].edata[ETYPE])
            )

            # Calculate the global node IDs to per-node IDs mapping.
            inner_ntype = F.boolean_mask(
                parts[name].ndata[NTYPE], parts[name].ndata["inner_node"] == 1
            )
            inner_nids = F.boolean_mask(
                parts[name].ndata[NID], parts[name].ndata["inner_node"] == 1
            )
            for ntype in g.ntypes:
                inner_ntype_mask = inner_ntype == g.get_ntype_id(ntype)
                if F.sum(F.astype(inner_ntype_mask, F.int64), 0) == 0:
                    # Skip if there is no node of this type in this partition.
                    continue
                typed_nids = F.boolean_mask(inner_nids, inner_ntype_mask)
                # inner node IDs are in a contiguous ID range.
                expected_range = np.arange(
                    int(F.as_scalar(typed_nids[0])),
                    int(F.as_scalar(typed_nids[-1])) + 1,
                )
                assert np.all(F.asnumpy(typed_nids) == expected_range)
            # Calculate the global edge IDs to per-edge IDs mapping.
            inner_etype = F.boolean_mask(
                parts[name].edata[ETYPE], parts[name].edata["inner_edge"] == 1
            )
            inner_eids = F.boolean_mask(
                parts[name].edata[EID], parts[name].edata["inner_edge"] == 1
            )
            for etype in g.canonical_etypes:
                inner_etype_mask = inner_etype == g.get_etype_id(etype)
                if F.sum(F.astype(inner_etype_mask, F.int64), 0) == 0:
                    # Skip if there is no edge of this type in this partition.
                    continue
                typed_eids = np.sort(
                    F.asnumpy(F.boolean_mask(inner_eids, inner_etype_mask))
                )
                assert np.all(
                    typed_eids
                    == np.arange(int(typed_eids[0]), int(typed_eids[-1]) + 1)
                )

    os.makedirs(out_path, mode=0o775, exist_ok=True)
    tot_num_inner_edges = 0
    out_path = os.path.abspath(out_path)

    # With reshuffling, we can ensure that all nodes and edges are reshuffled
    # and are in contiguous ID space.
    if num_parts > 1:
        node_map_val = {}
        edge_map_val = {}
        for ntype in g.ntypes:
            ntype_id = g.get_ntype_id(ntype)
            val = []
            node_map_val[ntype] = []
            for i in parts:
                inner_node_mask = _get_inner_node_mask(parts[i], ntype_id)
                val.append(
                    F.as_scalar(F.sum(F.astype(inner_node_mask, F.int64), 0))
                )
                if F.sum(F.astype(inner_node_mask, F.int64), 0) == 0:
                    node_map_val[ntype].append([-1, -1])
                    continue
                inner_nids = F.boolean_mask(
                    parts[i].ndata[NID], inner_node_mask
                )
                node_map_val[ntype].append(
                    [
                        int(F.as_scalar(inner_nids[0])),
                        int(F.as_scalar(inner_nids[-1])) + 1,
                    ]
                )
            val = np.cumsum(val).tolist()
            assert val[-1] == g.num_nodes(ntype)
        for etype in g.canonical_etypes:
            etype_id = g.get_etype_id(etype)
            val = []
            edge_map_val[etype] = []
            for i in parts:
                inner_edge_mask = _get_inner_edge_mask(parts[i], etype_id)
                val.append(
                    F.as_scalar(F.sum(F.astype(inner_edge_mask, F.int64), 0))
                )
                if F.sum(F.astype(inner_edge_mask, F.int64), 0) == 0:
                    edge_map_val[etype].append([-1, -1])
                    continue
                inner_eids = np.sort(
                    F.asnumpy(
                        F.boolean_mask(parts[i].edata[EID], inner_edge_mask)
                    )
                )
                edge_map_val[etype].append(
                    [int(inner_eids[0]), int(inner_eids[-1]) + 1]
                )
            val = np.cumsum(val).tolist()
            assert val[-1] == g.num_edges(etype)
        # Update the node_map_val and edge_map_val to be contiguous.
        _update_node_edge_map(node_map_val, edge_map_val, g, num_parts)
    else:
        node_map_val = {}
        edge_map_val = {}
        for ntype in g.ntypes:
            ntype_id = g.get_ntype_id(ntype)
            inner_node_mask = _get_inner_node_mask(parts[0], ntype_id)
            inner_nids = F.boolean_mask(parts[0].ndata[NID], inner_node_mask)
            node_map_val[ntype] = [
                [
                    int(F.as_scalar(inner_nids[0])),
                    int(F.as_scalar(inner_nids[-1])) + 1,
                ]
            ]
        for etype in g.canonical_etypes:
            etype_id = g.get_etype_id(etype)
            inner_edge_mask = _get_inner_edge_mask(parts[0], etype_id)
            inner_eids = F.boolean_mask(parts[0].edata[EID], inner_edge_mask)
            edge_map_val[etype] = [
                [
                    int(F.as_scalar(inner_eids[0])),
                    int(F.as_scalar(inner_eids[-1])) + 1,
                ]
            ]

        # Double check that the node IDs in the global ID space are sorted.
        for ntype in node_map_val:
            val = np.concatenate([np.array(l) for l in node_map_val[ntype]])
            assert np.all(val[:-1] <= val[1:])
        for etype in edge_map_val:
            val = np.concatenate([np.array(l) for l in edge_map_val[etype]])
            assert np.all(val[:-1] <= val[1:])

    start = time.time()
    ntypes = {ntype: g.get_ntype_id(ntype) for ntype in g.ntypes}
    etypes = {etype: g.get_etype_id(etype) for etype in g.canonical_etypes}
    part_metadata = {
        "graph_name": graph_name,
        "num_nodes": g.num_nodes(),
        "num_edges": g.num_edges(),
        "part_method": part_method,
        "num_parts": num_parts,
        "halo_hops": num_hops,
        "node_map": node_map_val,
        "edge_map": edge_map_val,
        "ntypes": ntypes,
        "etypes": etypes,
    }
    part_config = os.path.join(out_path, graph_name + ".json")
    for part_id in range(num_parts):
        part = parts[part_id]

        # Get the node/edge features of each partition.
        node_feats = {}
        edge_feats = {}
        if num_parts > 1:
            for ntype in g.ntypes:
                ntype_id = g.get_ntype_id(ntype)
                # To get the edges in the input graph, we should use original node IDs.
                # Both orig_id and NID stores the per-node-type IDs.
                ndata_name = "orig_id"
                inner_node_mask = _get_inner_node_mask(part, ntype_id)
                # This is global node IDs.
                local_nodes = F.boolean_mask(
                    part.ndata[ndata_name], inner_node_mask
                )
                if len(g.ntypes) > 1:
                    # If the input is a heterogeneous graph.
                    local_nodes = F.gather_row(sim_g.ndata[NID], local_nodes)
                    print(
                        "part {} has {} nodes of type {} and {} are inside the partition".format(
                            part_id,
                            F.as_scalar(
                                F.sum(part.ndata[NTYPE] == ntype_id, 0)
                            ),
                            ntype,
                            len(local_nodes),
                        )
                    )
                else:
                    print(
                        "part {} has {} nodes and {} are inside the partition".format(
                            part_id, part.num_nodes(), len(local_nodes)
                        )
                    )

                for name in g.nodes[ntype].data:
                    if name in [NID, "inner_node"]:
                        continue
                    node_feats[ntype + "/" + name] = F.gather_row(
                        g.nodes[ntype].data[name], local_nodes
                    )

            for etype in g.canonical_etypes:
                etype_id = g.get_etype_id(etype)
                edata_name = "orig_id"
                inner_edge_mask = _get_inner_edge_mask(part, etype_id)
                # This is global edge IDs.
                local_edges = F.boolean_mask(
                    part.edata[edata_name], inner_edge_mask
                )
                if not g.is_homogeneous:
                    local_edges = F.gather_row(sim_g.edata[EID], local_edges)
                    print(
                        "part {} has {} edges of type {} and {} are inside the partition".format(
                            part_id,
                            F.as_scalar(
                                F.sum(part.edata[ETYPE] == etype_id, 0)
                            ),
                            etype,
                            len(local_edges),
                        )
                    )
                else:
                    print(
                        "part {} has {} edges and {} are inside the partition".format(
                            part_id, part.num_edges(), len(local_edges)
                        )
                    )
                tot_num_inner_edges += len(local_edges)

                for name in g.edges[etype].data:
                    if name in [EID, "inner_edge"]:
                        continue
                    edge_feats[
                        _etype_tuple_to_str(etype) + "/" + name
                    ] = F.gather_row(g.edges[etype].data[name], local_edges)
        else:
            for ntype in g.ntypes:
                if len(g.ntypes) > 1:
                    ndata_name = "orig_id"
                    ntype_id = g.get_ntype_id(ntype)
                    inner_node_mask = _get_inner_node_mask(part, ntype_id)
                    # This is global node IDs.
                    local_nodes = F.boolean_mask(
                        part.ndata[ndata_name], inner_node_mask
                    )
                    local_nodes = F.gather_row(sim_g.ndata[NID], local_nodes)
                else:
                    local_nodes = sim_g.ndata[NID]
                for name in g.nodes[ntype].data:
                    if name in [NID, "inner_node"]:
                        continue
                    node_feats[ntype + "/" + name] = F.gather_row(
                        g.nodes[ntype].data[name], local_nodes
                    )
            for etype in g.canonical_etypes:
                if not g.is_homogeneous:
                    edata_name = "orig_id"
                    etype_id = g.get_etype_id(etype)
                    inner_edge_mask = _get_inner_edge_mask(part, etype_id)
                    # This is global edge IDs.
                    local_edges = F.boolean_mask(
                        part.edata[edata_name], inner_edge_mask
                    )
                    local_edges = F.gather_row(sim_g.edata[EID], local_edges)
                else:
                    local_edges = sim_g.edata[EID]
                for name in g.edges[etype].data:
                    if name in [EID, "inner_edge"]:
                        continue
                    edge_feats[
                        _etype_tuple_to_str(etype) + "/" + name
                    ] = F.gather_row(g.edges[etype].data[name], local_edges)
        # delete `orig_id` from ndata/edata
        del part.ndata["orig_id"]
        del part.edata["orig_id"]

        part_dir = os.path.join(out_path, "part" + str(part_id))
        node_feat_file = os.path.join(part_dir, "node_feat.dgl")
        edge_feat_file = os.path.join(part_dir, "edge_feat.dgl")

        os.makedirs(part_dir, mode=0o775, exist_ok=True)
        save_tensors(node_feat_file, node_feats)
        save_tensors(edge_feat_file, edge_feats)

        part_metadata["part-{}".format(part_id)] = {
            "node_feats": os.path.relpath(node_feat_file, out_path),
            "edge_feats": os.path.relpath(edge_feat_file, out_path),
        }
        sort_etypes = len(g.etypes) > 1
        part = process_partitions(part, graph_formats, sort_etypes)

    # transmit to graphbolt and save graph
    if use_graphbolt:
        # save FusedCSCSamplingGraph
        kwargs["graph_formats"] = graph_formats
        n_jobs = kwargs.pop("n_jobs", 1)
        mp_ctx = mp.get_context("spawn")
        with concurrent.futures.ProcessPoolExecutor(  # pylint: disable=unexpected-keyword-arg
            max_workers=min(num_parts, n_jobs),
            mp_context=mp_ctx,
        ) as executor:
            for part_id in range(num_parts):
                executor.submit(
                    _partition_to_graphbolt(
                        part_i=part_id,
                        part_config=part_config,
                        part_metadata=part_metadata,
                        parts=parts,
                        **kwargs,
                    )
                )
        part_metadata["node_map_dtype"] = "int64"
        part_metadata["edge_map_dtype"] = "int64"
    else:
        for part_id, part in parts.items():
            part_dir = os.path.join(out_path, "part" + str(part_id))
            part_graph_file = os.path.join(part_dir, "graph.dgl")
            part_metadata["part-{}".format(part_id)][
                "part_graph"
            ] = os.path.relpath(part_graph_file, out_path)
            # save DGLGraph
            _save_dgl_graphs(
                part_graph_file,
                [part],
                formats=graph_formats,
            )

    _dump_part_config(part_config, part_metadata)

    num_cuts = sim_g.num_edges() - tot_num_inner_edges
    if num_parts == 1:
        num_cuts = 0
    print(
        "There are {} edges in the graph and {} edge cuts for {} partitions.".format(
            g.num_edges(), num_cuts, num_parts
        )
    )

    print(
        "Save partitions: {:.3f} seconds, peak memory: {:.3f} GB".format(
            time.time() - start, get_peak_mem()
        )
    )

    if return_mapping:
        return orig_nids, orig_eids


# [TODO][Rui] Due to int64_t is expected in RPC, we have to limit the data type
# of node/edge IDs to int64_t. See more details in #7175.
DTYPES_TO_CHECK = {
    "default": [torch.int32, torch.int64],
    NID: [torch.int64],
    EID: [torch.int64],
    NTYPE: [torch.int8, torch.int16, torch.int32, torch.int64],
    ETYPE: [torch.int8, torch.int16, torch.int32, torch.int64],
    "inner_node": [torch.uint8],
    "inner_edge": [torch.uint8],
    "part_id": [torch.int8, torch.int16, torch.int32, torch.int64],
}


def _cast_to_minimum_dtype(predicate, data, field=None):
    if data is None:
        return data
    dtypes_to_check = DTYPES_TO_CHECK.get(field, DTYPES_TO_CHECK["default"])
    if data.dtype not in dtypes_to_check:
        dgl_warning(
            f"Skipping as the data type of field {field} is {data.dtype}, "
            f"while supported data types are {dtypes_to_check}."
        )
        return data
    for dtype in dtypes_to_check:
        if predicate < torch.iinfo(dtype).max:
            return data.to(dtype)
    return data


# Utility functions.
def is_homogeneous(ntypes, etypes):
    """Checks if the provided ntypes and etypes form a homogeneous graph."""
    return len(ntypes) == 1 and len(etypes) == 1


def init_type_per_edge(graph, gpb):
    """Initialize edge ids for every edge type."""
    etype_ids = gpb.map_to_per_etype(graph.edata[EID])[0]
    return etype_ids


def _load_part(part_config, part_id, parts=None):
    """load parts from variable or dist."""
    if parts is None:
        graph, _, _, _, _, _, _ = load_partition(
            part_config, part_id, load_feats=False
        )
    else:
        graph = parts[part_id]
    return graph


def _save_graph_gb(part_config, part_id, csc_graph):
    csc_graph_save_dir = os.path.join(
        os.path.dirname(part_config),
        f"part{part_id}",
    )
    csc_graph_path = os.path.join(
        csc_graph_save_dir, "fused_csc_sampling_graph.pt"
    )
    torch.save(csc_graph, csc_graph_path)

    return os.path.relpath(csc_graph_path, os.path.dirname(part_config))


def cast_various_to_minimum_dtype_gb(
<<<<<<< HEAD
    graph,
    part_meta,
=======
>>>>>>> 97d000b4
    num_parts,
    indptr,
    indices,
    type_per_edge,
    etypes,
    ntypes,
    node_attributes,
    edge_attributes,
<<<<<<< HEAD
):
    """Cast various data to minimum dtype."""
    # Cast 1: indptr.
    indptr = _cast_to_minimum_dtype(graph.num_edges(), indptr)
    # Cast 2: indices.
    indices = _cast_to_minimum_dtype(graph.num_nodes(), indices)
=======
    part_meta=None,
    graph=None,
    edge_count=None,
    node_count=None,
    tot_edge_count=None,
    tot_node_count=None,
):
    """Cast various data to minimum dtype."""
    if graph is not None:
        assert part_meta is not None
        tot_edge_count = graph.num_edges()
        tot_node_count = graph.num_nodes()
        node_count = part_meta["num_nodes"]
        edge_count = part_meta["num_edges"]
    else:
        assert tot_edge_count is not None
        assert tot_node_count is not None
        assert edge_count is not None
        assert node_count is not None

    # Cast 1: indptr.
    indptr = _cast_to_minimum_dtype(tot_edge_count, indptr)
    # Cast 2: indices.
    indices = _cast_to_minimum_dtype(tot_node_count, indices)
>>>>>>> 97d000b4
    # Cast 3: type_per_edge.
    type_per_edge = _cast_to_minimum_dtype(
        len(etypes), type_per_edge, field=ETYPE
    )
    # Cast 4: node/edge_attributes.
    predicates = {
<<<<<<< HEAD
        NID: part_meta["num_nodes"],
        "part_id": num_parts,
        NTYPE: len(ntypes),
        EID: part_meta["num_edges"],
        ETYPE: len(etypes),
        DGL2GB_EID: part_meta["num_edges"],
        GB_DST_ID: part_meta["num_nodes"],
=======
        NID: node_count,
        "part_id": num_parts,
        NTYPE: len(ntypes),
        EID: edge_count,
        ETYPE: len(etypes),
        DGL2GB_EID: edge_count,
        GB_DST_ID: node_count,
>>>>>>> 97d000b4
    }
    for attributes in [node_attributes, edge_attributes]:
        for key in attributes:
            if key not in predicates:
                continue
            attributes[key] = _cast_to_minimum_dtype(
                predicates[key], attributes[key], field=key
            )
    return indptr, indices, type_per_edge


def _create_attributes_gb(
    graph,
    gpb,
    edge_ids,
    is_homo,
    store_inner_node,
    store_inner_edge,
    store_eids,
    debug_mode,
):
    # Save node attributes. Detailed attributes are shown below.
    #  DGL_GB\Attributes  dgl.NID("_ID")  dgl.NTYPE("_TYPE")  "inner_node"  "part_id"
    #  DGL_Homograph           ✅                🚫                  ✅          ✅
    #  GB_Homograph            ✅                🚫               optional       🚫
    #  DGL_Heterograph         ✅                ✅                  ✅          ✅
    #  GB_Heterograph          ✅                🚫               optional       🚫
    required_node_attrs = [NID]
    if store_inner_node:
        required_node_attrs.append("inner_node")
    if debug_mode:
        required_node_attrs = list(graph.ndata.keys())
    node_attributes = {attr: graph.ndata[attr] for attr in required_node_attrs}

    # Save edge attributes. Detailed attributes are shown below.
    #  DGL_GB\Attributes  dgl.EID("_ID")  dgl.ETYPE("_TYPE")  "inner_edge"
    #  DGL_Homograph           ✅               🚫                  ✅
    #  GB_Homograph         optional            🚫               optional
    #  DGL_Heterograph         ✅               ✅                  ✅
    #  GB_Heterograph       optional            ✅               optional
    type_per_edge = None
    if not is_homo:
        type_per_edge = init_type_per_edge(graph, gpb)[edge_ids]
        type_per_edge = type_per_edge.to(RESERVED_FIELD_DTYPE[ETYPE])
    required_edge_attrs = []
    if store_eids:
        required_edge_attrs.append(EID)
    if store_inner_edge:
        required_edge_attrs.append("inner_edge")
    if debug_mode:
        required_edge_attrs = list(graph.edata.keys())
    edge_attributes = {
        attr: graph.edata[attr][edge_ids] for attr in required_edge_attrs
    }
    return node_attributes, edge_attributes, type_per_edge


<<<<<<< HEAD
def _convert_dgl_partition_to_gb(
=======
def gb_convert_single_dgl_partition(
>>>>>>> 97d000b4
    ntypes,
    etypes,
    gpb,
    part_meta,
    graph,
    graph_formats=None,
    store_eids=False,
    store_inner_node=False,
    store_inner_edge=False,
):
    """Converts a single DGL partition to GraphBolt.

    Parameters
    ----------
    node types : dict
        The node types
    edge types : dict
        The edge types
    gpb : GraphPartitionBook
        The global partition information.
    part_meta : dict
        Contain the meta data of the partition.
    graph : DGLGraph
        The graph to be converted to graphbolt graph.
    graph_formats : str or list[str], optional
        Save partitions in specified formats. It could be any combination of
        `coo`, `csc`. As `csc` format is mandatory for `FusedCSCSamplingGraph`,
        it is not necessary to specify this argument. It's mainly for
        specifying `coo` format to save edge ID mapping and destination node
        IDs. If not specified, whether to save `coo` format is determined by
        the availability of the format in DGL partitions. Default: None.
    store_eids : bool, optional
        Whether to store edge IDs in the new graph. Default: True.
    store_inner_node : bool, optional
        Whether to store inner node mask in the new graph. Default: False.
    store_inner_edge : bool, optional
        Whether to store inner edge mask in the new graph. Default: False.

    Returns
    -------
    FusedCSCSamplingGraph
        The csc_graph to be saved.
    """
    debug_mode = "DGL_DIST_DEBUG" in os.environ
    if debug_mode:
        dgl_warning(
            "Running in debug mode which means all attributes of DGL partitions"
            " will be saved to the new format."
        )
    num_parts = part_meta["num_parts"]

    is_homo = is_homogeneous(ntypes, etypes)
    node_type_to_id = (
        None if is_homo else {ntype: ntid for ntid, ntype in enumerate(ntypes)}
    )
    edge_type_to_id = (
        None
        if is_homo
        else {
            gb.etype_tuple_to_str(etype): etid for etype, etid in etypes.items()
        }
    )
    # Obtain CSC indtpr and indices.
    indptr, indices, edge_ids = graph.adj_tensors("csc")

    node_attributes, edge_attributes, type_per_edge = _create_attributes_gb(
        graph,
        gpb,
        edge_ids,
        is_homo,
        store_inner_node,
        store_inner_edge,
        store_eids,
        debug_mode,
    )
    # When converting DGLGraph to FusedCSCSamplingGraph, edge IDs are
    # re-ordered(actually FusedCSCSamplingGraph does not have edge IDs
    # in nature). So we need to save such re-order info for any
    # operations that uses original local edge IDs. For now, this is
    # required by `DistGraph.find_edges()` for link prediction tasks.
    #
    # What's more, in order to find the dst nodes efficiently, we save
    # dst nodes directly in the edge attributes.
    #
    # So we require additional `(2 * E) * dtype` space in total.
    if graph_formats is not None and isinstance(graph_formats, str):
        graph_formats = [graph_formats]
    save_coo = (
        graph_formats is None and "coo" in graph.formats()["created"]
    ) or (graph_formats is not None and "coo" in graph_formats)
    if save_coo:
        edge_attributes[DGL2GB_EID] = torch.argsort(edge_ids)
        edge_attributes[GB_DST_ID] = gb.expand_indptr(
            indptr, dtype=indices.dtype
        )

    indptr, indices, type_per_edge = cast_various_to_minimum_dtype_gb(
<<<<<<< HEAD
        graph,
        part_meta,
        num_parts,
        indptr,
        indices,
        type_per_edge,
        etypes,
        ntypes,
        node_attributes,
        edge_attributes,
=======
        graph=graph,
        part_meta=part_meta,
        num_parts=num_parts,
        indptr=indptr,
        indices=indices,
        type_per_edge=type_per_edge,
        etypes=etypes,
        ntypes=ntypes,
        node_attributes=node_attributes,
        edge_attributes=edge_attributes,
>>>>>>> 97d000b4
    )

    csc_graph = gb.fused_csc_sampling_graph(
        indptr,
        indices,
        node_type_offset=None,
        type_per_edge=type_per_edge,
        node_attributes=node_attributes,
        edge_attributes=edge_attributes,
        node_type_to_id=node_type_to_id,
        edge_type_to_id=edge_type_to_id,
    )
    return csc_graph


<<<<<<< HEAD
def gb_convert_single_dgl_partition(
=======
def _convert_partition_to_graphbolt(
>>>>>>> 97d000b4
    part_config,
    part_id,
    graph_formats=None,
    store_eids=False,
    store_inner_node=False,
    store_inner_edge=False,
):
    """
    The pipeline converting signle partition to graphbolt.

    Parameters
    ----------
    part_config : str
        The path of the partition config file.
    part_id : int
        The partition ID.
    graph_formats : str or list[str], optional
        Save partitions in specified formats. It could be any combination of
        `coo`, `csc`. As `csc` format is mandatory for `FusedCSCSamplingGraph`,
        it is not necessary to specify this argument. It's mainly for
        specifying `coo` format to save edge ID mapping and destination node
        IDs. If not specified, whether to save `coo` format is determined by
        the availability of the format in DGL partitions. Default: None.
    store_eids : bool, optional
        Whether to store edge IDs in the new graph. Default: True.
    store_inner_node : bool, optional
        Whether to store inner node mask in the new graph. Default: False.
    store_inner_edge : bool, optional
        Whether to store inner edge mask in the new graph. Default: False.

    Returns
    -------
    str
        The path csc_graph to save.
    """
    gpb, _, ntypes, etypes = load_partition_book(
        part_config=part_config, part_id=part_id
    )
    part = _load_part(part_config, part_id)
    part_meta = copy.deepcopy(_load_part_config(part_config))
<<<<<<< HEAD
    csc_graph = _convert_dgl_partition_to_gb(
=======
    csc_graph = gb_convert_single_dgl_partition(
>>>>>>> 97d000b4
        graph=part,
        ntypes=ntypes,
        etypes=etypes,
        gpb=gpb,
        part_meta=part_meta,
        graph_formats=graph_formats,
        store_eids=store_eids,
        store_inner_node=store_inner_node,
        store_inner_edge=store_inner_edge,
    )
    rel_path = _save_graph_gb(part_config, part_id, csc_graph)
    return rel_path


def _convert_partition_to_graphbolt_wrapper(
    graph_formats,
    part_config,
    store_eids,
    store_inner_node,
    store_inner_edge,
    n_jobs,
    num_parts,
):
    # [Rui] DGL partitions are always saved as homogeneous graphs even though
    # the original graph is heterogeneous. But heterogeneous information like
    # node/edge types are saved as node/edge data alongside with partitions.
    # What needs more attention is that due to the existence of HALO nodes in
    # each partition, the local node IDs are not sorted according to the node
    # types. So we fail to assign ``node_type_offset`` as required by GraphBolt.
    # But this is not a problem since such information is not used in sampling.
    # We can simply pass None to it.

    # Iterate over partitions.
    convert_with_format = partial(
<<<<<<< HEAD
        gb_convert_single_dgl_partition,
=======
        _convert_partition_to_graphbolt,
>>>>>>> 97d000b4
        part_config=part_config,
        graph_formats=graph_formats,
        store_eids=store_eids,
        store_inner_node=store_inner_node,
        store_inner_edge=store_inner_edge,
    )
    # Need to create entirely new interpreters, because we call C++ downstream
    # See https://docs.python.org/3.12/library/multiprocessing.html#contexts-and-start-methods
    # and https://pybind11.readthedocs.io/en/stable/advanced/misc.html#global-interpreter-lock-gil
    rel_path_results = []
    if n_jobs > 1 and num_parts > 1:
        mp_ctx = mp.get_context("spawn")
        with concurrent.futures.ProcessPoolExecutor(  # pylint: disable=unexpected-keyword-arg
            max_workers=min(num_parts, n_jobs),
            mp_context=mp_ctx,
        ) as executor:
            for part_id in range(num_parts):
                rel_path_results.append(
                    executor.submit(
                        convert_with_format, part_id=part_id
                    ).result()
                )

    else:
        # If running single-threaded, avoid spawning new interpreter, which is slow
        for part_id in range(num_parts):
            rel_path = convert_with_format(part_id=part_id)
            rel_path_results.append(rel_path)
    part_meta = _load_part_config(part_config)
    for part_id in range(num_parts):
        # Update graph path.
        part_meta[f"part-{part_id}"]["part_graph_graphbolt"] = rel_path_results[
            part_id
        ]

    # Save dtype info into partition config.
    # [TODO][Rui] Always use int64_t for node/edge IDs in GraphBolt. See more
    # details in #7175.
    part_meta["node_map_dtype"] = "int64"
    part_meta["edge_map_dtype"] = "int64"

    return part_meta


def dgl_partition_to_graphbolt(
    part_config,
    *,
    store_eids=True,
    store_inner_node=False,
    store_inner_edge=False,
    graph_formats=None,
    n_jobs=1,
):
    """Convert partitions of dgl to FusedCSCSamplingGraph of GraphBolt.
<<<<<<< HEAD

    This API converts `DGLGraph` partitions to `FusedCSCSamplingGraph` which is
    dedicated for sampling in `GraphBolt`. New graphs will be stored alongside
    original graph as `fused_csc_sampling_graph.pt`.

=======

    This API converts `DGLGraph` partitions to `FusedCSCSamplingGraph` which is
    dedicated for sampling in `GraphBolt`. New graphs will be stored alongside
    original graph as `fused_csc_sampling_graph.pt`.

>>>>>>> 97d000b4
    In the near future, partitions are supposed to be saved as
    `FusedCSCSamplingGraph` directly. At that time, this API should be deprecated.

    Parameters
    ----------
    part_config : str
        The partition configuration JSON file.
    store_eids : bool, optional
        Whether to store edge IDs in the new graph. Default: True.
    store_inner_node : bool, optional
        Whether to store inner node mask in the new graph. Default: False.
    store_inner_edge : bool, optional
        Whether to store inner edge mask in the new graph. Default: False.
    graph_formats : str or list[str], optional
        Save partitions in specified formats. It could be any combination of
        `coo`, `csc`. As `csc` format is mandatory for `FusedCSCSamplingGraph`,
        it is not necessary to specify this argument. It's mainly for
        specifying `coo` format to save edge ID mapping and destination node
        IDs. If not specified, whether to save `coo` format is determined by
        the availability of the format in DGL partitions. Default: None.
    n_jobs: int
        Number of parallel jobs to run during partition conversion. Max parallelism
        is determined by the partition count.
    """
    debug_mode = "DGL_DIST_DEBUG" in os.environ
    if debug_mode:
        dgl_warning(
            "Running in debug mode which means all attributes of DGL partitions"
            " will be saved to the new format."
        )
    part_meta = _load_part_config(part_config)
    num_parts = part_meta["num_parts"]
    part_meta = _convert_partition_to_graphbolt_wrapper(
        graph_formats=graph_formats,
        part_config=part_config,
        store_eids=store_eids,
        store_inner_node=store_inner_node,
        store_inner_edge=store_inner_edge,
        n_jobs=n_jobs,
        num_parts=num_parts,
    )
    _dump_part_config(part_config, part_meta)<|MERGE_RESOLUTION|>--- conflicted
+++ resolved
@@ -687,11 +687,7 @@
         part_config=part_config, part_id=part_i, part_metadata=part_metadata
     )
     graph = parts[part_i]
-<<<<<<< HEAD
     csc_graph = _convert_dgl_partition_to_gb(
-=======
-    csc_graph = gb_convert_single_dgl_partition(
->>>>>>> 97d000b4
         ntypes=ntypes,
         etypes=etypes,
         gpb=gpb,
@@ -1604,11 +1600,6 @@
 
 
 def cast_various_to_minimum_dtype_gb(
-<<<<<<< HEAD
-    graph,
-    part_meta,
-=======
->>>>>>> 97d000b4
     num_parts,
     indptr,
     indices,
@@ -1617,14 +1608,6 @@
     ntypes,
     node_attributes,
     edge_attributes,
-<<<<<<< HEAD
-):
-    """Cast various data to minimum dtype."""
-    # Cast 1: indptr.
-    indptr = _cast_to_minimum_dtype(graph.num_edges(), indptr)
-    # Cast 2: indices.
-    indices = _cast_to_minimum_dtype(graph.num_nodes(), indices)
-=======
     part_meta=None,
     graph=None,
     edge_count=None,
@@ -1649,22 +1632,12 @@
     indptr = _cast_to_minimum_dtype(tot_edge_count, indptr)
     # Cast 2: indices.
     indices = _cast_to_minimum_dtype(tot_node_count, indices)
->>>>>>> 97d000b4
     # Cast 3: type_per_edge.
     type_per_edge = _cast_to_minimum_dtype(
         len(etypes), type_per_edge, field=ETYPE
     )
     # Cast 4: node/edge_attributes.
     predicates = {
-<<<<<<< HEAD
-        NID: part_meta["num_nodes"],
-        "part_id": num_parts,
-        NTYPE: len(ntypes),
-        EID: part_meta["num_edges"],
-        ETYPE: len(etypes),
-        DGL2GB_EID: part_meta["num_edges"],
-        GB_DST_ID: part_meta["num_nodes"],
-=======
         NID: node_count,
         "part_id": num_parts,
         NTYPE: len(ntypes),
@@ -1672,7 +1645,6 @@
         ETYPE: len(etypes),
         DGL2GB_EID: edge_count,
         GB_DST_ID: node_count,
->>>>>>> 97d000b4
     }
     for attributes in [node_attributes, edge_attributes]:
         for key in attributes:
@@ -1730,11 +1702,7 @@
     return node_attributes, edge_attributes, type_per_edge
 
 
-<<<<<<< HEAD
 def _convert_dgl_partition_to_gb(
-=======
-def gb_convert_single_dgl_partition(
->>>>>>> 97d000b4
     ntypes,
     etypes,
     gpb,
@@ -1832,18 +1800,6 @@
         )
 
     indptr, indices, type_per_edge = cast_various_to_minimum_dtype_gb(
-<<<<<<< HEAD
-        graph,
-        part_meta,
-        num_parts,
-        indptr,
-        indices,
-        type_per_edge,
-        etypes,
-        ntypes,
-        node_attributes,
-        edge_attributes,
-=======
         graph=graph,
         part_meta=part_meta,
         num_parts=num_parts,
@@ -1854,7 +1810,6 @@
         ntypes=ntypes,
         node_attributes=node_attributes,
         edge_attributes=edge_attributes,
->>>>>>> 97d000b4
     )
 
     csc_graph = gb.fused_csc_sampling_graph(
@@ -1870,11 +1825,7 @@
     return csc_graph
 
 
-<<<<<<< HEAD
 def gb_convert_single_dgl_partition(
-=======
-def _convert_partition_to_graphbolt(
->>>>>>> 97d000b4
     part_config,
     part_id,
     graph_formats=None,
@@ -1915,11 +1866,7 @@
     )
     part = _load_part(part_config, part_id)
     part_meta = copy.deepcopy(_load_part_config(part_config))
-<<<<<<< HEAD
     csc_graph = _convert_dgl_partition_to_gb(
-=======
-    csc_graph = gb_convert_single_dgl_partition(
->>>>>>> 97d000b4
         graph=part,
         ntypes=ntypes,
         etypes=etypes,
@@ -1954,11 +1901,7 @@
 
     # Iterate over partitions.
     convert_with_format = partial(
-<<<<<<< HEAD
         gb_convert_single_dgl_partition,
-=======
-        _convert_partition_to_graphbolt,
->>>>>>> 97d000b4
         part_config=part_config,
         graph_formats=graph_formats,
         store_eids=store_eids,
@@ -2013,19 +1956,11 @@
     n_jobs=1,
 ):
     """Convert partitions of dgl to FusedCSCSamplingGraph of GraphBolt.
-<<<<<<< HEAD
 
     This API converts `DGLGraph` partitions to `FusedCSCSamplingGraph` which is
     dedicated for sampling in `GraphBolt`. New graphs will be stored alongside
     original graph as `fused_csc_sampling_graph.pt`.
 
-=======
-
-    This API converts `DGLGraph` partitions to `FusedCSCSamplingGraph` which is
-    dedicated for sampling in `GraphBolt`. New graphs will be stored alongside
-    original graph as `fused_csc_sampling_graph.pt`.
-
->>>>>>> 97d000b4
     In the near future, partitions are supposed to be saved as
     `FusedCSCSamplingGraph` directly. At that time, this API should be deprecated.
 
