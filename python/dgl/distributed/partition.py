--- conflicted
+++ resolved
@@ -336,7 +336,7 @@
     )
     logging.info("Finished loading partition from %s.", partition_path)
 
-    gpb, _, ntypes, etypes = load_partition_book(part_config, part_id)
+    gpb, graph_name, ntypes, etypes = load_partition_book(part_config, part_id)
     ntypes_list = list(ntypes.keys())
     etypes_list = list(etypes.keys())
 
@@ -1311,22 +1311,6 @@
         save_tensors(node_feat_file, node_feats)
         save_tensors(edge_feat_file, edge_feats)
 
-<<<<<<< HEAD
-        #save
-        if use_graphbolt:
-            part_metadata["part-{}".format(part_id)] = {
-            "node_feats": os.path.relpath(node_feat_file, out_path),
-            "edge_feats": os.path.relpath(edge_feat_file, out_path),
-        }
-        else:
-            part_graph_file = os.path.join(part_dir, "graph.dgl")
-
-            part_metadata["part-{}".format(part_id)] = {
-            "node_feats": os.path.relpath(node_feat_file, out_path),
-            "edge_feats": os.path.relpath(edge_feat_file, out_path),
-            "part_graph": os.path.relpath(part_graph_file, out_path),
-        }
-=======
         if use_graphbolt:
             part_metadata["part-{}".format(part_id)] = {
                 "node_feats": os.path.relpath(node_feat_file, out_path),
@@ -1339,7 +1323,6 @@
                 "edge_feats": os.path.relpath(edge_feat_file, out_path),
                 "part_graph": os.path.relpath(part_graph_file, out_path),
             }
->>>>>>> 5e8895eb
             sort_etypes = len(g.etypes) > 1
             _save_graphs(
                 part_graph_file,
@@ -1347,9 +1330,7 @@
                 formats=graph_formats,
                 sort_etypes=sort_etypes,
             )
-<<<<<<< HEAD
-    
-    
+
     part_config = os.path.join(out_path, graph_name + ".json")
     if use_graphbolt:
         kwargs["graph_formats"] = graph_formats
@@ -1361,28 +1342,7 @@
         )
     else:
         _dump_part_config(part_config, part_metadata)
-    
-    print(
-        "Save partitions: {:.3f} seconds, peak memory: {:.3f} GB".format(
-            time.time() - start, get_peak_mem()
-        )
-    )
-
-=======
-
-    part_config = os.path.join(out_path, graph_name + ".json")
-    if use_graphbolt:
-        kwargs["graph_formats"] = graph_formats
-        dgl_partition_to_graphbolt(
-            part_config,
-            parts=parts,
-            part_meta=part_metadata,
-            **kwargs,
-        )
-    else:
-        _dump_part_config(part_config, part_metadata)
-
->>>>>>> 5e8895eb
+
     num_cuts = sim_g.num_edges() - tot_num_inner_edges
     if num_parts == 1:
         num_cuts = 0
@@ -1392,15 +1352,12 @@
         )
     )
 
-<<<<<<< HEAD
-=======
     print(
         "Save partitions: {:.3f} seconds, peak memory: {:.3f} GB".format(
             time.time() - start, get_peak_mem()
         )
     )
 
->>>>>>> 5e8895eb
     if return_mapping:
         return orig_nids, orig_eids
 
@@ -1449,10 +1406,7 @@
 def gb_convert_single_dgl_partition(# TODO change this
     part_id,
     parts,
-<<<<<<< HEAD
-=======
     part_meta,
->>>>>>> 5e8895eb
     graph_formats,
     part_config,
     store_eids,
@@ -1485,20 +1439,6 @@
             "Running in debug mode which means all attributes of DGL partitions"
             " will be saved to the new format."
         )
-<<<<<<< HEAD
-    
-    part_meta = _load_part_config(part_config)
-    num_parts = part_meta["num_parts"]
-
-    if parts!=None:
-        assert len(parts)==num_parts
-        graph=parts[part_id]
-    else:
-        graph, _, _, gpb, _, _, _ = load_partition(
-            part_config, part_id, load_feats=False
-        )
-    gpb, _, ntypes, etypes = load_partition_book(part_config, part_id)
-=======
     if part_meta is None:
         part_meta = _load_part_config(part_config)
     num_parts = part_meta["num_parts"]
@@ -1508,7 +1448,6 @@
         part_config, part_id, part_meta
     )
 
->>>>>>> 5e8895eb
     is_homo = is_homogeneous(ntypes, etypes)
     node_type_to_id = (
         None if is_homo else {ntype: ntid for ntid, ntype in enumerate(ntypes)}
@@ -1635,14 +1574,8 @@
     graph_formats=None,
     n_jobs=1,
     parts=None,
-<<<<<<< HEAD
-    part_meta=None
-):# note
-    
-=======
     part_meta=None,
 ):
->>>>>>> 5e8895eb
     """Convert partitions of dgl to FusedCSCSamplingGraph of GraphBolt.
 
     This API converts `DGLGraph` partitions to `FusedCSCSamplingGraph` which is
@@ -1679,15 +1612,10 @@
             "Running in debug mode which means all attributes of DGL partitions"
             " will be saved to the new format."
         )
-<<<<<<< HEAD
-    if part_meta==None:
-        part_meta = _load_part_config(part_config)
-=======
     if part_meta is None:
         assert part_config is not None
         part_meta = _load_part_config(part_config)
     assert part_meta is not None
->>>>>>> 5e8895eb
     new_part_meta = copy.deepcopy(part_meta)
     num_parts = part_meta["num_parts"]
 
